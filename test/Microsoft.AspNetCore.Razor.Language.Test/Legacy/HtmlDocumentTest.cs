// Copyright (c) .NET Foundation. All rights reserved.
// Licensed under the Apache License, Version 2.0. See License.txt in the project root for license information.

using System;
using System.Linq;
using Xunit;

namespace Microsoft.AspNetCore.Razor.Language.Legacy
{
    public class HtmlDocumentTest : CsHtmlMarkupParserTestBase
    {
        private static readonly TestFile Nested1000 = TestFile.Create("TestFiles/nested-1000.html", typeof(HtmlDocumentTest));

        [Fact]
        public void ParseDocument_NestedCodeBlockWithMarkupSetsDotAsMarkup()
        {
            ParseDocumentTest("@if (true) { @if(false) { <div>@something.</div> } }",
                new MarkupBlock(
                    Factory.EmptyHtml(),
                    new StatementBlock(
                        Factory.CodeTransition(),
                        Factory.Code("if (true) { ").AsStatement(),
                        new StatementBlock(
                            Factory.CodeTransition(),
                            Factory.Code("if(false) {").AsStatement(),
                            new MarkupBlock(
                                Factory.Markup(" "),
                                BlockFactory.MarkupTagBlock("<div>", AcceptedCharactersInternal.None),
                                Factory.EmptyHtml(),
                                new ExpressionBlock(
                                    Factory.CodeTransition(),
                                    Factory.Code("something")
                                        .AsImplicitExpression(CSharpCodeParser.DefaultKeywords, acceptTrailingDot: false)
                                        .Accepts(AcceptedCharactersInternal.NonWhiteSpace)),
                                Factory.Markup("."),
                                BlockFactory.MarkupTagBlock("</div>", AcceptedCharactersInternal.None),
                                Factory.Markup(" ").Accepts(AcceptedCharactersInternal.None)),
                            Factory.Code("}").AsStatement()),
                        Factory.Code(" }").AsStatement())));
        }

        [Fact]
        public void ParseDocumentOutputsEmptyBlockWithEmptyMarkupSpanIfContentIsEmptyString()
        {
            ParseDocumentTest(string.Empty, new MarkupBlock(Factory.EmptyHtml()));
        }

        [Fact]
        public void ParseDocumentOutputsWhitespaceOnlyContentAsSingleWhitespaceMarkupSpan()
        {
            SingleSpanDocumentTest("          ", BlockKindInternal.Markup, SpanKindInternal.Markup);
        }

        [Fact]
        public void ParseDocumentAcceptsSwapTokenAtEndOfFileAndOutputsZeroLengthCodeSpan()
        {
            ParseDocumentTest("@",
                new MarkupBlock(
                    Factory.EmptyHtml(),
                    new ExpressionBlock(
                        Factory.CodeTransition(),
                        Factory.EmptyCSharp()
                               .AsImplicitExpression(CSharpCodeParser.DefaultKeywords)
                               .Accepts(AcceptedCharactersInternal.NonWhiteSpace)),
                    Factory.EmptyHtml()),
                new RazorError(
                    LegacyResources.ParseError_Unexpected_EndOfFile_At_Start_Of_CodeBlock,
                    new SourceLocation(1, 0, 1),
                    length: 1));
        }

        [Fact]
        public void ParseDocumentCorrectlyHandlesOddlySpacedHTMLElements()
        {
            ParseDocumentTest("<div ><p class = 'bar'> Foo </p></div >",
                new MarkupBlock(
                    BlockFactory.MarkupTagBlock("<div >"),
                    new MarkupTagBlock(
                        Factory.Markup("<p"),
                        new MarkupBlock(new AttributeBlockChunkGenerator(name: "class", prefix: new LocationTagged<string>(" class = '", 8, 0, 8), suffix: new LocationTagged<string>("'", 21, 0, 21)),
                            Factory.Markup(" class = '").With(SpanChunkGenerator.Null),
                            Factory.Markup("bar").With(new LiteralAttributeChunkGenerator(prefix: new LocationTagged<string>(string.Empty, 18, 0, 18), value: new LocationTagged<string>("bar", 18, 0, 18))),
                            Factory.Markup("'").With(SpanChunkGenerator.Null)),
                        Factory.Markup(">")),
                    Factory.Markup(" Foo "),
                    BlockFactory.MarkupTagBlock("</p>"),
                    BlockFactory.MarkupTagBlock("</div >")));
        }

        [Fact]
        public void ParseDocumentCorrectlyHandlesSingleLineOfMarkupWithEmbeddedStatement()
        {
            ParseDocumentTest("<div>Foo @if(true) {} Bar</div>",
                new MarkupBlock(
                    BlockFactory.MarkupTagBlock("<div>"),
                    Factory.Markup("Foo "),
                    new StatementBlock(
                        Factory.CodeTransition(),
                        Factory.Code("if(true) {}").AsStatement()),
                    Factory.Markup(" Bar"),
                    BlockFactory.MarkupTagBlock("</div>")));
        }

        [Fact]
        public void ParseDocumentWithinSectionDoesNotCreateDocumentLevelSpan()
        {
            ParseDocumentTest("@section Foo {" + Environment.NewLine
                            + "    <html></html>" + Environment.NewLine
                            + "}",
                new MarkupBlock(
                    Factory.EmptyHtml(),
                    new DirectiveBlock(new DirectiveChunkGenerator(CSharpCodeParser.SectionDirectiveDescriptor),
                        Factory.CodeTransition(),
<<<<<<< HEAD
                        Factory.MetaCode("section").Accepts(AcceptedCharactersInternal.None),
                        Factory.Span(SpanKindInternal.Code, " ", CSharpSymbolType.WhiteSpace).Accepts(AcceptedCharactersInternal.WhiteSpace),
                        Factory.Span(SpanKindInternal.Code, "Foo", CSharpSymbolType.Identifier)
                            .Accepts(AcceptedCharactersInternal.NonWhiteSpace)
                            .With(new DirectiveTokenChunkGenerator(CSharpCodeParser.SectionDirectiveDescriptor.Tokens.First())),
                        Factory.Span(SpanKindInternal.Markup, " ", CSharpSymbolType.WhiteSpace).Accepts(AcceptedCharactersInternal.AllWhiteSpace),
                        Factory.MetaCode("{").AutoCompleteWith(null, atEndOfSpan: true).Accepts(AcceptedCharactersInternal.None),
=======
                        Factory.MetaCode("section").Accepts(AcceptedCharacters.None),
                        Factory.Span(SpanKind.Code, " ", CSharpSymbolType.WhiteSpace).Accepts(AcceptedCharacters.WhiteSpace),
                        Factory.Span(SpanKind.Code, "Foo", CSharpSymbolType.Identifier).AsDirectiveToken(CSharpCodeParser.SectionDirectiveDescriptor.Tokens[0]),
                        Factory.Span(SpanKind.Markup, " ", CSharpSymbolType.WhiteSpace).Accepts(AcceptedCharacters.AllWhiteSpace),
                        Factory.MetaCode("{").AutoCompleteWith(null, atEndOfSpan: true).Accepts(AcceptedCharacters.None),
>>>>>>> 1f32a832
                        new MarkupBlock(
                            Factory.Markup(Environment.NewLine + "    "),
                            BlockFactory.MarkupTagBlock("<html>"),
                            BlockFactory.MarkupTagBlock("</html>"),
                            Factory.Markup(Environment.NewLine)),
                        Factory.MetaCode("}").Accepts(AcceptedCharactersInternal.None)),
                    Factory.EmptyHtml()));
        }

        [Fact]
        public void ParseDocumentParsesWholeContentAsOneSpanIfNoSwapCharacterEncountered()
        {
            SingleSpanDocumentTest("foo baz", BlockKindInternal.Markup, SpanKindInternal.Markup);
        }

        [Fact]
        public void ParseDocumentHandsParsingOverToCodeParserWhenAtSignEncounteredAndEmitsOutput()
        {
            ParseDocumentTest("foo @bar baz",
                new MarkupBlock(
                    Factory.Markup("foo "),
                    new ExpressionBlock(
                        Factory.CodeTransition(),
                        Factory.Code("bar")
                               .AsImplicitExpression(CSharpCodeParser.DefaultKeywords)
                               .Accepts(AcceptedCharactersInternal.NonWhiteSpace)),
                    Factory.Markup(" baz")));
        }

        [Fact]
        public void ParseDocumentEmitsAtSignAsMarkupIfAtEndOfFile()
        {
            ParseDocumentTest("foo @",
                new MarkupBlock(
                    Factory.Markup("foo "),
                    new ExpressionBlock(
                        Factory.CodeTransition(),
                        Factory.EmptyCSharp()
                               .AsImplicitExpression(CSharpCodeParser.DefaultKeywords)
                               .Accepts(AcceptedCharactersInternal.NonWhiteSpace)),
                    Factory.EmptyHtml()),
                new RazorError(
                    LegacyResources.ParseError_Unexpected_EndOfFile_At_Start_Of_CodeBlock,
                    new SourceLocation(5, 0, 5),
                    length: 1));
        }

        [Fact]
        public void ParseDocumentEmitsCodeBlockIfFirstCharacterIsSwapCharacter()
        {
            ParseDocumentTest("@bar",
                new MarkupBlock(
                    Factory.EmptyHtml(),
                    new ExpressionBlock(
                        Factory.CodeTransition(),
                        Factory.Code("bar")
                               .AsImplicitExpression(CSharpCodeParser.DefaultKeywords)
                               .Accepts(AcceptedCharactersInternal.NonWhiteSpace)),
                    Factory.EmptyHtml()));
        }

        [Fact]
        public void ParseDocumentDoesNotSwitchToCodeOnEmailAddressInText()
        {
            SingleSpanDocumentTest("anurse@microsoft.com", BlockKindInternal.Markup, SpanKindInternal.Markup);
        }

        [Fact]
        public void ParseDocumentDoesNotSwitchToCodeOnEmailAddressInAttribute()
        {
            ParseDocumentTest("<a href=\"mailto:anurse@microsoft.com\">Email me</a>",
                new MarkupBlock(
                    new MarkupTagBlock(
                        Factory.Markup("<a"),
                        new MarkupBlock(new AttributeBlockChunkGenerator("href", new LocationTagged<string>(" href=\"", 2, 0, 2), new LocationTagged<string>("\"", 36, 0, 36)),
                            Factory.Markup(" href=\"").With(SpanChunkGenerator.Null),
                            Factory.Markup("mailto:anurse@microsoft.com")
                                   .With(new LiteralAttributeChunkGenerator(new LocationTagged<string>(string.Empty, 9, 0, 9), new LocationTagged<string>("mailto:anurse@microsoft.com", 9, 0, 9))),
                            Factory.Markup("\"").With(SpanChunkGenerator.Null)),
                        Factory.Markup(">")),
                    Factory.Markup("Email me"),
                    BlockFactory.MarkupTagBlock("</a>")));
        }

        [Fact]
        public void ParseDocumentDoesNotReturnErrorOnMismatchedTags()
        {
            ParseDocumentTest("Foo <div><p></p></p> Baz",
                new MarkupBlock(
                    Factory.Markup("Foo "),
                    BlockFactory.MarkupTagBlock("<div>"),
                    BlockFactory.MarkupTagBlock("<p>"),
                    BlockFactory.MarkupTagBlock("</p>"),
                    BlockFactory.MarkupTagBlock("</p>"),
                    Factory.Markup(" Baz")));
        }

        [Fact]
        public void ParseDocumentReturnsOneMarkupSegmentIfNoCodeBlocksEncountered()
        {
            SingleSpanDocumentTest("Foo Baz<!--Foo-->Bar<!--F> Qux", BlockKindInternal.Markup, SpanKindInternal.Markup);
        }

        [Fact]
        public void ParseDocumentRendersTextPseudoTagAsMarkup()
        {
            ParseDocumentTest("Foo <text>Foo</text>",
                new MarkupBlock(
                    Factory.Markup("Foo "),
                    BlockFactory.MarkupTagBlock("<text>"),
                    Factory.Markup("Foo"),
                    BlockFactory.MarkupTagBlock("</text>")));
        }

        [Fact]
        public void ParseDocumentAcceptsEndTagWithNoMatchingStartTag()
        {
            ParseDocumentTest("Foo </div> Bar",
                new MarkupBlock(
                    Factory.Markup("Foo "),
                    BlockFactory.MarkupTagBlock("</div>"),
                    Factory.Markup(" Bar")));
        }

        [Fact]
        public void ParseDocumentNoLongerSupportsDollarOpenBraceCombination()
        {
            ParseDocumentTest("<foo>${bar}</foo>",
                new MarkupBlock(
                    BlockFactory.MarkupTagBlock("<foo>"),
                    Factory.Markup("${bar}"),
                    BlockFactory.MarkupTagBlock("</foo>")));
        }

        [Fact]
        public void ParseDocumentIgnoresTagsInContentsOfScriptTag()
        {
            ParseDocumentTest(@"<script>foo<bar baz='@boz'></script>",
                new MarkupBlock(
                    BlockFactory.MarkupTagBlock("<script>"),
                    Factory.Markup("foo<bar baz='"),
                    new ExpressionBlock(
                        Factory.CodeTransition(),
                        Factory.Code("boz")
                               .AsImplicitExpression(CSharpCodeParser.DefaultKeywords, acceptTrailingDot: false)
                               .Accepts(AcceptedCharactersInternal.NonWhiteSpace)),
                    Factory.Markup("'>"),
                    BlockFactory.MarkupTagBlock("</script>")));
        }

        [Fact]
        public void ParseDocumentDoesNotRenderExtraNewLineAtTheEndOfVerbatimBlock()
        {
            ParseDocumentTest("@{\r\n}\r\n<html>",
                new MarkupBlock(
                    Factory.EmptyHtml(),
                    new StatementBlock(
                        Factory.CodeTransition(),
                        Factory.MetaCode("{").Accepts(AcceptedCharactersInternal.None),
                        Factory.Code("\r\n").AsStatement().AutoCompleteWith(null, false),
                        Factory.MetaCode("}").Accepts(AcceptedCharactersInternal.None)),
                    Factory.Markup("\r\n").With(SpanChunkGenerator.Null),
                    BlockFactory.MarkupTagBlock("<html>")));
        }

        [Fact]
        public void ParseDocumentDoesNotRenderExtraWhitespaceAndNewLineAtTheEndOfVerbatimBlock()
        {
            ParseDocumentTest("@{\r\n} \t\r\n<html>",
                new MarkupBlock(
                    Factory.EmptyHtml(),
                    new StatementBlock(
                        Factory.CodeTransition(),
                        Factory.MetaCode("{").Accepts(AcceptedCharactersInternal.None),
                        Factory.Code("\r\n").AsStatement().AutoCompleteWith(null, false),
                        Factory.MetaCode("}").Accepts(AcceptedCharactersInternal.None)),
                    Factory.Markup(" \t\r\n").With(SpanChunkGenerator.Null),
                    BlockFactory.MarkupTagBlock("<html>")));
        }

        [Fact]
        public void ParseDocumentDoesNotRenderExtraNewlineAtTheEndTextTagInVerbatimBlockIfFollowedByCSharp()
        {
            ParseDocumentTest("@{<text>Blah</text>\r\n\r\n}<html>",
                new MarkupBlock(
                    Factory.EmptyHtml(),
                    new StatementBlock(
                        Factory.CodeTransition(),
                        Factory.MetaCode("{").Accepts(AcceptedCharactersInternal.None),
                        new MarkupBlock(
                            new MarkupTagBlock(
                                Factory.MarkupTransition("<text>")),
                            Factory.Markup("Blah").Accepts(AcceptedCharactersInternal.None),
                            new MarkupTagBlock(
                                Factory.MarkupTransition("</text>"))),
                        Factory.Code("\r\n\r\n").AsStatement(),
                        Factory.MetaCode("}").Accepts(AcceptedCharactersInternal.None)),
                    BlockFactory.MarkupTagBlock("<html>")));
        }

        [Fact]
        public void ParseDocumentRendersExtraNewlineAtTheEndTextTagInVerbatimBlockIfFollowedByHtml()
        {
            ParseDocumentTest("@{<text>Blah</text>\r\n<input/>\r\n}<html>",
                new MarkupBlock(
                    Factory.EmptyHtml(),
                    new StatementBlock(
                        Factory.CodeTransition(),
                        Factory.MetaCode("{").Accepts(AcceptedCharactersInternal.None),
                        new MarkupBlock(
                            new MarkupTagBlock(
                                Factory.MarkupTransition("<text>")),
                            Factory.Markup("Blah").Accepts(AcceptedCharactersInternal.None),
                            new MarkupTagBlock(
                                Factory.MarkupTransition("</text>")),
                            Factory.Markup("\r\n").Accepts(AcceptedCharactersInternal.None)),
                        new MarkupBlock(
                            new MarkupTagBlock(
                                Factory.Markup("<input/>").Accepts(AcceptedCharactersInternal.None)),
                            Factory.Markup("\r\n").Accepts(AcceptedCharactersInternal.None)),
                        Factory.EmptyCSharp().AsStatement(),
                        Factory.MetaCode("}").Accepts(AcceptedCharactersInternal.None)),
                    BlockFactory.MarkupTagBlock("<html>")));
        }

        [Fact]
        public void ParseDocumentRendersExtraNewlineAtTheEndTextTagInVerbatimBlockIfFollowedByMarkupTransition()
        {
            ParseDocumentTest("@{<text>Blah</text>\r\n@: Bleh\r\n}<html>",
                new MarkupBlock(
                    Factory.EmptyHtml(),
                    new StatementBlock(
                        Factory.CodeTransition(),
                        Factory.MetaCode("{").Accepts(AcceptedCharactersInternal.None),
                        new MarkupBlock(
                            new MarkupTagBlock(
                                Factory.MarkupTransition("<text>")),
                            Factory.Markup("Blah").Accepts(AcceptedCharactersInternal.None),
                            new MarkupTagBlock(
                                Factory.MarkupTransition("</text>")),
                            Factory.Markup("\r\n").Accepts(AcceptedCharactersInternal.None)),
                        new MarkupBlock(
                            Factory.MarkupTransition(),
                            Factory.MetaMarkup(":", HtmlSymbolType.Colon),
                            Factory.Markup(" Bleh\r\n")
                                .With(new SpanEditHandler(CSharpLanguageCharacteristics.Instance.TokenizeString))
                                .Accepts(AcceptedCharactersInternal.None)),
                        Factory.EmptyCSharp().AsStatement(),
                        Factory.MetaCode("}").Accepts(AcceptedCharactersInternal.None)),
                    BlockFactory.MarkupTagBlock("<html>")));
        }

        [Fact]
        public void ParseDocumentDoesNotIgnoreNewLineAtTheEndOfMarkupBlock()
        {
            ParseDocumentTest("@{\r\n}\r\n<html>\r\n",
                new MarkupBlock(
                    Factory.EmptyHtml(),
                    new StatementBlock(
                        Factory.CodeTransition(),
                        Factory.MetaCode("{").Accepts(AcceptedCharactersInternal.None),
                        Factory.Code("\r\n").AsStatement().AutoCompleteWith(null, false),
                        Factory.MetaCode("}").Accepts(AcceptedCharactersInternal.None)),
                    Factory.Markup("\r\n").With(SpanChunkGenerator.Null),
                    BlockFactory.MarkupTagBlock("<html>"),
                    Factory.Markup("\r\n")));
        }

        [Fact]
        public void ParseDocumentDoesNotIgnoreWhitespaceAtTheEndOfVerbatimBlockIfNoNewlinePresent()
        {
            ParseDocumentTest("@{\r\n}   \t<html>\r\n",
                new MarkupBlock(
                    Factory.EmptyHtml(),
                    new StatementBlock(
                        Factory.CodeTransition(),
                        Factory.MetaCode("{").Accepts(AcceptedCharactersInternal.None),
                        Factory.Code("\r\n").AsStatement().AutoCompleteWith(null, false),
                        Factory.MetaCode("}").Accepts(AcceptedCharactersInternal.None)),
                    Factory.Markup("   \t"),
                    BlockFactory.MarkupTagBlock("<html>"),
                    Factory.Markup("\r\n")));
        }

        [Fact]
        public void ParseDocumentHandlesNewLineInNestedBlock()
        {
            ParseDocumentTest("@{\r\n@if(true){\r\n} \r\n}\r\n<html>",
                new MarkupBlock(
                    Factory.EmptyHtml(),
                    new StatementBlock(
                        Factory.CodeTransition(),
                        Factory.MetaCode("{").Accepts(AcceptedCharactersInternal.None),
                        Factory.Code("\r\n").AsStatement().AutoCompleteWith(null, false),
                        new StatementBlock(
                            Factory.CodeTransition(),
                            Factory.Code("if(true){\r\n}").AsStatement()),
                        Factory.Code(" \r\n").AsStatement(),
                        Factory.MetaCode("}").Accepts(AcceptedCharactersInternal.None)),
                    Factory.Markup("\r\n").With(SpanChunkGenerator.Null),
                    BlockFactory.MarkupTagBlock("<html>")));
        }

        [Fact]
        public void ParseDocumentHandlesNewLineAndMarkupInNestedBlock()
        {
            ParseDocumentTest("@{\r\n@if(true){\r\n} <input> }",
                new MarkupBlock(
                    Factory.EmptyHtml(),
                    new StatementBlock(
                        Factory.CodeTransition(),
                        Factory.MetaCode("{").Accepts(AcceptedCharactersInternal.None),
                        Factory.Code("\r\n").AsStatement().AutoCompleteWith(null, false),
                        new StatementBlock(
                            Factory.CodeTransition(),
                            Factory.Code("if(true){\r\n}").AsStatement()),
                        new MarkupBlock(
                            Factory.Markup(" "),
                            new MarkupTagBlock(
                                Factory.Markup("<input>").Accepts(AcceptedCharactersInternal.None)),
                            Factory.Markup(" ").Accepts(AcceptedCharactersInternal.None)),
                        Factory.EmptyCSharp().AsStatement(),
                        Factory.MetaCode("}").Accepts(AcceptedCharactersInternal.None)),
                    Factory.EmptyHtml()));
        }

        [Fact]
        public void ParseDocumentHandlesExtraNewLineBeforeMarkupInNestedBlock()
        {
            ParseDocumentTest("@{\r\n@if(true){\r\n} \r\n<input> \r\n}<html>",
                new MarkupBlock(
                    Factory.EmptyHtml(),
                    new StatementBlock(
                        Factory.CodeTransition(),
                        Factory.MetaCode("{").Accepts(AcceptedCharactersInternal.None),
                        Factory.Code("\r\n").AsStatement().AutoCompleteWith(null, false),
                        new StatementBlock(
                            Factory.CodeTransition(),
                            Factory.Code("if(true){\r\n}").AsStatement()),
                        Factory.Code(" \r\n").AsStatement(),
                        new MarkupBlock(
                            new MarkupTagBlock(
                                Factory.Markup("<input>").Accepts(AcceptedCharactersInternal.None)),
                            Factory.Markup(" \r\n").Accepts(AcceptedCharactersInternal.None)),
                        Factory.EmptyCSharp().AsStatement(),
                        Factory.MetaCode("}").Accepts(AcceptedCharactersInternal.None)),
                    new MarkupTagBlock(
                        Factory.Markup("<html>"))));
        }

        [Fact]
        public void ParseSectionIgnoresTagsInContentsOfScriptTag()
        {
            ParseDocumentTest(@"@section Foo { <script>foo<bar baz='@boz'></script> }",
                new MarkupBlock(
                    Factory.EmptyHtml(),
                    new DirectiveBlock(new DirectiveChunkGenerator(CSharpCodeParser.SectionDirectiveDescriptor),
                        Factory.CodeTransition(),
<<<<<<< HEAD
                        Factory.MetaCode("section").Accepts(AcceptedCharactersInternal.None),
                        Factory.Span(SpanKindInternal.Code, " ", CSharpSymbolType.WhiteSpace).Accepts(AcceptedCharactersInternal.WhiteSpace),
                        Factory.Span(SpanKindInternal.Code, "Foo", CSharpSymbolType.Identifier)
                            .Accepts(AcceptedCharactersInternal.NonWhiteSpace)
                            .With(new DirectiveTokenChunkGenerator(CSharpCodeParser.SectionDirectiveDescriptor.Tokens.First())),
                        Factory.Span(SpanKindInternal.Markup, " ", CSharpSymbolType.WhiteSpace).Accepts(AcceptedCharactersInternal.AllWhiteSpace),
                        Factory.MetaCode("{").AutoCompleteWith(null, atEndOfSpan: true).Accepts(AcceptedCharactersInternal.None),
=======
                        Factory.MetaCode("section").Accepts(AcceptedCharacters.None),
                        Factory.Span(SpanKind.Code, " ", CSharpSymbolType.WhiteSpace).Accepts(AcceptedCharacters.WhiteSpace),
                        Factory.Span(SpanKind.Code, "Foo", CSharpSymbolType.Identifier).AsDirectiveToken(CSharpCodeParser.SectionDirectiveDescriptor.Tokens[0]),
                        Factory.Span(SpanKind.Markup, " ", CSharpSymbolType.WhiteSpace).Accepts(AcceptedCharacters.AllWhiteSpace),
                        Factory.MetaCode("{").AutoCompleteWith(null, atEndOfSpan: true).Accepts(AcceptedCharacters.None),
>>>>>>> 1f32a832
                        new MarkupBlock(
                            Factory.Markup(" "),
                            BlockFactory.MarkupTagBlock("<script>"),
                            Factory.Markup("foo<bar baz='"),
                            new ExpressionBlock(
                                Factory.CodeTransition(),
                                Factory.Code("boz")
                                       .AsImplicitExpression(CSharpCodeParser.DefaultKeywords, acceptTrailingDot: false)
                                       .Accepts(AcceptedCharactersInternal.NonWhiteSpace)),
                            Factory.Markup("'>"),
                            BlockFactory.MarkupTagBlock("</script>"),
                            Factory.Markup(" ")),
                        Factory.MetaCode("}").Accepts(AcceptedCharactersInternal.None)),
                    Factory.EmptyHtml()));
        }

        [Fact]
        public void ParseBlockCanParse1000NestedElements()
        {
            var content = Nested1000.ReadAllText();
            ParseDocument(content);
        }

        public static TheoryData BlockWithEscapedTransitionData
        {
            get
            {
                var factory = new SpanFactory();
                var datetimeBlock = new ExpressionBlock(
                    factory.CodeTransition(),
                    factory.Code("DateTime.Now")
                        .AsImplicitExpression(CSharpCodeParser.DefaultKeywords)
                        .Accepts(AcceptedCharactersInternal.NonWhiteSpace));

                return new TheoryData<string, Block>
                {
                    {
                        // Double transition in attribute value
                        "<span foo='@@' />",
                        new MarkupBlock(
                            new MarkupTagBlock(
                                factory.Markup("<span"),
                                new MarkupBlock(
                                    new AttributeBlockChunkGenerator("foo", new LocationTagged<string>(" foo='", 5, 0, 5), new LocationTagged<string>("'", 13, 0, 13)),
                                    factory.Markup(" foo='").With(SpanChunkGenerator.Null),
                                    new MarkupBlock(
                                        factory.Markup("@").With(new LiteralAttributeChunkGenerator(new LocationTagged<string>(string.Empty, 11, 0, 11), new LocationTagged<string>("@", 11, 0, 11))).Accepts(AcceptedCharactersInternal.None),
                                        factory.Markup("@").With(SpanChunkGenerator.Null).Accepts(AcceptedCharactersInternal.None)),
                                    factory.Markup("'").With(SpanChunkGenerator.Null)),
                                factory.Markup(" />")))
                    },
                    {
                        // Double transition at the end of attribute value
                        "<span foo='abc@@' />",
                        new MarkupBlock(
                            new MarkupTagBlock(
                                factory.Markup("<span"),
                                new MarkupBlock(
                                    new AttributeBlockChunkGenerator("foo", new LocationTagged<string>(" foo='", 5, 0, 5), new LocationTagged<string>("'", 16, 0, 16)),
                                    factory.Markup(" foo='").With(SpanChunkGenerator.Null),
                                    factory.Markup("abc").With(new LiteralAttributeChunkGenerator(new LocationTagged<string>(string.Empty, 11, 0, 11), new LocationTagged<string>("abc", 11, 0, 11))),
                                    new MarkupBlock(
                                        factory.Markup("@").With(new LiteralAttributeChunkGenerator(new LocationTagged<string>(string.Empty, 14, 0, 14), new LocationTagged<string>("@", 14, 0, 14))).Accepts(AcceptedCharactersInternal.None),
                                        factory.Markup("@").With(SpanChunkGenerator.Null).Accepts(AcceptedCharactersInternal.None)),
                                    factory.Markup("'").With(SpanChunkGenerator.Null)),
                                factory.Markup(" />")))
                    },
                    {
                        // Double transition at the beginning of attribute value
                        "<span foo='@@def' />",
                        new MarkupBlock(
                            new MarkupTagBlock(
                                factory.Markup("<span"),
                                new MarkupBlock(
                                    new AttributeBlockChunkGenerator("foo", new LocationTagged<string>(" foo='", 5, 0, 5), new LocationTagged<string>("'", 16, 0, 16)),
                                    factory.Markup(" foo='").With(SpanChunkGenerator.Null),
                                    new MarkupBlock(
                                        factory.Markup("@").With(new LiteralAttributeChunkGenerator(new LocationTagged<string>(string.Empty, 11, 0, 11), new LocationTagged<string>("@", 11, 0, 11))).Accepts(AcceptedCharactersInternal.None),
                                        factory.Markup("@").With(SpanChunkGenerator.Null).Accepts(AcceptedCharactersInternal.None)),
                                    factory.Markup("def").With(new LiteralAttributeChunkGenerator(new LocationTagged<string>(string.Empty, 13, 0, 13), new LocationTagged<string>("def", 13, 0, 13))),
                                    factory.Markup("'").With(SpanChunkGenerator.Null)),
                                factory.Markup(" />")))
                    },
                    {
                        // Double transition in between attribute value
                        "<span foo='abc @@ def' />",
                        new MarkupBlock(
                            new MarkupTagBlock(
                                factory.Markup("<span"),
                                new MarkupBlock(
                                    new AttributeBlockChunkGenerator("foo", new LocationTagged<string>(" foo='", 5, 0, 5), new LocationTagged<string>("'", 21, 0, 21)),
                                    factory.Markup(" foo='").With(SpanChunkGenerator.Null),
                                    factory.Markup("abc").With(new LiteralAttributeChunkGenerator(new LocationTagged<string>(string.Empty, 11, 0, 11), new LocationTagged<string>("abc", 11, 0, 11))),
                                    new MarkupBlock(
                                        factory.Markup(" @").With(new LiteralAttributeChunkGenerator(new LocationTagged<string>(" ", 14, 0, 14), new LocationTagged<string>("@", 15, 0, 15))).Accepts(AcceptedCharactersInternal.None),
                                        factory.Markup("@").With(SpanChunkGenerator.Null).Accepts(AcceptedCharactersInternal.None)),
                                    factory.Markup(" def").With(new LiteralAttributeChunkGenerator(new LocationTagged<string>(" ", 17, 0, 17), new LocationTagged<string>("def", 18, 0, 18))),
                                    factory.Markup("'").With(SpanChunkGenerator.Null)),
                                factory.Markup(" />")))
                    },
                    {
                        // Double transition with expression block
                        "<span foo='@@@DateTime.Now' />",
                        new MarkupBlock(
                            new MarkupTagBlock(
                                factory.Markup("<span"),
                                new MarkupBlock(
                                    new AttributeBlockChunkGenerator("foo", new LocationTagged<string>(" foo='", 5, 0, 5), new LocationTagged<string>("'", 26, 0, 26)),
                                    factory.Markup(" foo='").With(SpanChunkGenerator.Null),
                                    new MarkupBlock(
                                        factory.Markup("@").With(new LiteralAttributeChunkGenerator(new LocationTagged<string>(string.Empty, 11, 0, 11), new LocationTagged<string>("@", 11, 0, 11))).Accepts(AcceptedCharactersInternal.None),
                                        factory.Markup("@").With(SpanChunkGenerator.Null).Accepts(AcceptedCharactersInternal.None)),
                                    new MarkupBlock(
                                        new DynamicAttributeBlockChunkGenerator(new LocationTagged<string>(string.Empty, 13, 0, 13), 13, 0, 13),
                                        factory.EmptyHtml().With(SpanChunkGenerator.Null),
                                        datetimeBlock),
                                    factory.Markup("'").With(SpanChunkGenerator.Null)),
                                factory.Markup(" />")))
                    },
                    {
                        "<span foo='@DateTime.Now @@' />",
                        new MarkupBlock(
                            new MarkupTagBlock(
                                factory.Markup("<span"),
                                new MarkupBlock(
                                    new AttributeBlockChunkGenerator("foo", new LocationTagged<string>(" foo='", 5, 0, 5), new LocationTagged<string>("'", 27, 0, 27)),
                                    factory.Markup(" foo='").With(SpanChunkGenerator.Null),
                                    new MarkupBlock(
                                        new DynamicAttributeBlockChunkGenerator(new LocationTagged<string>(string.Empty, 11, 0, 11), 11, 0, 11),
                                        datetimeBlock),
                                    new MarkupBlock(
                                        factory.Markup(" @").With(new LiteralAttributeChunkGenerator(new LocationTagged<string>(" ", 24, 0, 24), new LocationTagged<string>("@", 25, 0, 25))).Accepts(AcceptedCharactersInternal.None),
                                        factory.Markup("@").With(SpanChunkGenerator.Null).Accepts(AcceptedCharactersInternal.None)),
                                    factory.Markup("'").With(SpanChunkGenerator.Null)),
                                factory.Markup(" />")))
                    },
                    {
                        "<span foo='@(2+3)@@@DateTime.Now' />",
                        new MarkupBlock(
                            new MarkupTagBlock(
                                factory.Markup("<span"),
                                new MarkupBlock(
                                    new AttributeBlockChunkGenerator("foo", new LocationTagged<string>(" foo='", 5, 0, 5), new LocationTagged<string>("'", 32, 0, 32)),
                                    factory.Markup(" foo='").With(SpanChunkGenerator.Null),
                                    new MarkupBlock(
                                        new DynamicAttributeBlockChunkGenerator(new LocationTagged<string>(string.Empty, 11, 0, 11), 11, 0, 11),
                                        new ExpressionBlock(
                                            factory.CodeTransition(),
                                            factory.MetaCode("(").With(SpanChunkGenerator.Null).Accepts(AcceptedCharactersInternal.None),
                                            factory.Code("2+3").AsExpression(),
                                            factory.MetaCode(")").With(SpanChunkGenerator.Null).Accepts(AcceptedCharactersInternal.None))),
                                    new MarkupBlock(
                                        factory.Markup("@").With(new LiteralAttributeChunkGenerator(new LocationTagged<string>(string.Empty, 17, 0, 17), new LocationTagged<string>("@", 17, 0, 17))).Accepts(AcceptedCharactersInternal.None),
                                        factory.Markup("@").With(SpanChunkGenerator.Null).Accepts(AcceptedCharactersInternal.None)),
                                    new MarkupBlock(
                                        new DynamicAttributeBlockChunkGenerator(new LocationTagged<string>(string.Empty, 19, 0, 19), 19, 0, 19),
                                        factory.EmptyHtml().With(SpanChunkGenerator.Null),
                                        datetimeBlock),
                                    factory.Markup("'").With(SpanChunkGenerator.Null)),
                            factory.Markup(" />")))
                    },
                    {
                        "<span foo='@@@(2+3)' />",
                        new MarkupBlock(
                            new MarkupTagBlock(
                                factory.Markup("<span"),
                                new MarkupBlock(
                                    new AttributeBlockChunkGenerator("foo", new LocationTagged<string>(" foo='", 5, 0, 5), new LocationTagged<string>("'", 19, 0, 19)),
                                    factory.Markup(" foo='").With(SpanChunkGenerator.Null),
                                    new MarkupBlock(
                                        factory.Markup("@").With(new LiteralAttributeChunkGenerator(new LocationTagged<string>(string.Empty, 11, 0, 11), new LocationTagged<string>("@", 11, 0, 11))).Accepts(AcceptedCharactersInternal.None),
                                        factory.Markup("@").With(SpanChunkGenerator.Null).Accepts(AcceptedCharactersInternal.None)),
                                    new MarkupBlock(
                                        new DynamicAttributeBlockChunkGenerator(new LocationTagged<string>(string.Empty, 13, 0, 13), 13, 0, 13),
                                        factory.EmptyHtml().With(SpanChunkGenerator.Null),
                                        new ExpressionBlock(
                                            factory.CodeTransition(),
                                            factory.MetaCode("(").With(SpanChunkGenerator.Null).Accepts(AcceptedCharactersInternal.None),
                                            factory.Code("2+3").AsExpression(),
                                            factory.MetaCode(")").With(SpanChunkGenerator.Null).Accepts(AcceptedCharactersInternal.None))),
                                    factory.Markup("'").With(SpanChunkGenerator.Null)),
                            factory.Markup(" />")))
                    },
                    {
                        "<span foo='@DateTime.Now@@' />",
                        new MarkupBlock(
                            new MarkupTagBlock(
                                factory.Markup("<span"),
                                new MarkupBlock(
                                    new AttributeBlockChunkGenerator("foo", new LocationTagged<string>(" foo='", 5, 0, 5), new LocationTagged<string>("'", 26, 0, 26)),
                                    factory.Markup(" foo='").With(SpanChunkGenerator.Null),
                                    new MarkupBlock(
                                        new DynamicAttributeBlockChunkGenerator(new LocationTagged<string>(string.Empty, 11, 0, 11), 11, 0, 11),
                                        datetimeBlock),
                                    new MarkupBlock(
                                        factory.Markup("@").With(new LiteralAttributeChunkGenerator(new LocationTagged<string>(string.Empty, 24, 0, 24), new LocationTagged<string>("@", 24, 0, 24))).Accepts(AcceptedCharactersInternal.None),
                                        factory.Markup("@").With(SpanChunkGenerator.Null).Accepts(AcceptedCharactersInternal.None)),
                                    factory.Markup("'").With(SpanChunkGenerator.Null)),
                                factory.Markup(" />")))
                    },
                    {
                        // Double transition with email in attribute value
                        "<span foo='abc@def.com @@' />",
                        new MarkupBlock(
                            new MarkupTagBlock(
                                factory.Markup("<span"),
                                new MarkupBlock(
                                    new AttributeBlockChunkGenerator("foo", new LocationTagged<string>(" foo='", 5, 0, 5), new LocationTagged<string>("'", 25, 0, 25)),
                                    factory.Markup(" foo='").With(SpanChunkGenerator.Null),
                                    factory.Markup("abc@def.com").With(new LiteralAttributeChunkGenerator(new LocationTagged<string>(string.Empty, 11, 0, 11), new LocationTagged<string>("abc@def.com", 11, 0, 11))),
                                    new MarkupBlock(
                                        factory.Markup(" @").With(new LiteralAttributeChunkGenerator(new LocationTagged<string>(" ", 22, 0, 22), new LocationTagged<string>("@", 23, 0, 23))).Accepts(AcceptedCharactersInternal.None),
                                        factory.Markup("@").With(SpanChunkGenerator.Null).Accepts(AcceptedCharactersInternal.None)),
                                    factory.Markup("'").With(SpanChunkGenerator.Null)),
                                factory.Markup(" />")))
                    },
                    {
                        "<span foo='abc@@def.com @@' />",
                        new MarkupBlock(
                            new MarkupTagBlock(
                                factory.Markup("<span"),
                                new MarkupBlock(
                                    new AttributeBlockChunkGenerator("foo", new LocationTagged<string>(" foo='", 5, 0, 5), new LocationTagged<string>("'", 26, 0, 26)),
                                    factory.Markup(" foo='").With(SpanChunkGenerator.Null),
                                    factory.Markup("abc").With(new LiteralAttributeChunkGenerator(new LocationTagged<string>(string.Empty, 11, 0, 11), new LocationTagged<string>("abc", 11, 0, 11))),
                                    new MarkupBlock(
                                        factory.Markup("@").With(new LiteralAttributeChunkGenerator(new LocationTagged<string>(string.Empty, 14, 0, 14), new LocationTagged<string>("@", 14, 0, 14))).Accepts(AcceptedCharactersInternal.None),
                                        factory.Markup("@").With(SpanChunkGenerator.Null).Accepts(AcceptedCharactersInternal.None)),
                                    factory.Markup("def.com").With(new LiteralAttributeChunkGenerator(new LocationTagged<string>(string.Empty, 16, 0, 16), new LocationTagged<string>("def.com", 16, 0, 16))),
                                    new MarkupBlock(
                                        factory.Markup(" @").With(new LiteralAttributeChunkGenerator(new LocationTagged<string>(" ", 23, 0, 23), new LocationTagged<string>("@", 24, 0, 24))).Accepts(AcceptedCharactersInternal.None),
                                        factory.Markup("@").With(SpanChunkGenerator.Null).Accepts(AcceptedCharactersInternal.None)),
                                    factory.Markup("'").With(SpanChunkGenerator.Null)),
                                factory.Markup(" />")))
                    },
                    {
                        // Double transition before end of file
                        "<span foo='@@",
                        new MarkupBlock(
                            new MarkupTagBlock(
                                factory.Markup("<span"),
                                new MarkupBlock(
                                    new AttributeBlockChunkGenerator("foo", new LocationTagged<string>(" foo='", 5, 0, 5), new LocationTagged<string>(string.Empty, 13, 0, 13)),
                                    factory.Markup(" foo='").With(SpanChunkGenerator.Null),
                                    new MarkupBlock(
                                        factory.Markup("@").With(new LiteralAttributeChunkGenerator(new LocationTagged<string>(string.Empty, 11, 0, 11), new LocationTagged<string>("@", 11, 0, 11))).Accepts(AcceptedCharactersInternal.None),
                                        factory.Markup("@").With(SpanChunkGenerator.Null).Accepts(AcceptedCharactersInternal.None)))),
                            factory.EmptyHtml())
                    },
                    {
                        // Double transition in complex regex in attribute value
                        @"<span foo=""/^[a-z0-9!#$%&'*+\/=?^_`{|}~.-]+@@[a-z0-9]([a-z0-9-]*[a-z0-9])?\.([a-z0-9]([a-z0-9-]*[a-z0-9])?)*$/i"" />",
                        new MarkupBlock(
                            new MarkupTagBlock(
                                factory.Markup("<span"),
                                new MarkupBlock(
                                    new AttributeBlockChunkGenerator("foo", new LocationTagged<string>(" foo=\"", 5, 0, 5), new LocationTagged<string>("\"", 111, 0, 111)),
                                    factory.Markup(" foo=\"").With(SpanChunkGenerator.Null),
                                    factory.Markup(@"/^[a-z0-9!#$%&'*+\/=?^_`{|}~.-]+").With(new LiteralAttributeChunkGenerator(new LocationTagged<string>(string.Empty, 11, 0, 11), new LocationTagged<string>(@"/^[a-z0-9!#$%&'*+\/=?^_`{|}~.-]+", 11, 0, 11))),
                                    new MarkupBlock(
                                        factory.Markup("@").With(new LiteralAttributeChunkGenerator(new LocationTagged<string>(string.Empty, 43, 0, 43), new LocationTagged<string>("@", 43, 0, 43))).Accepts(AcceptedCharactersInternal.None),
                                        factory.Markup("@").With(SpanChunkGenerator.Null).Accepts(AcceptedCharactersInternal.None)),
                                    factory.Markup(@"[a-z0-9]([a-z0-9-]*[a-z0-9])?\.([a-z0-9]([a-z0-9-]*[a-z0-9])?)*$/i").With(new LiteralAttributeChunkGenerator(new LocationTagged<string>(string.Empty, 45, 0, 45), new LocationTagged<string>(@"[a-z0-9]([a-z0-9-]*[a-z0-9])?\.([a-z0-9]([a-z0-9-]*[a-z0-9])?)*$/i", 45, 0, 45))),
                                    factory.Markup("\"").With(SpanChunkGenerator.Null)),
                                factory.Markup(" />")))
                    },
                };
            }
        }

        [Theory]
        [MemberData(nameof(BlockWithEscapedTransitionData))]
        public void ParseBlock_WithDoubleTransition_DoesNotThrow(string input, object expected)
        {
            FixupSpans = true;

            // Act & Assert
            ParseDocumentTest(input, (Block)expected);
        }

        [Fact]
        public void ParseDocument_WithUnexpectedTransitionsInAttributeValue_Throws()
        {
            // Arrange
            var expected = new MarkupBlock(
                new MarkupTagBlock(
                    Factory.Markup("<span"),
                    new MarkupBlock(
                        new AttributeBlockChunkGenerator("foo", new LocationTagged<string>(" foo='", 5, 0, 5), new LocationTagged<string>("'", 14, 0, 14)),
                        Factory.Markup(" foo='").With(SpanChunkGenerator.Null),
                        new MarkupBlock(
                            new DynamicAttributeBlockChunkGenerator(new LocationTagged<string>(string.Empty, 11, 0, 11), 11, 0, 11),
                            new ExpressionBlock(
                                Factory.CodeTransition(),
                                Factory.EmptyCSharp().AsImplicitExpression(CSharpCodeParser.DefaultKeywords).Accepts(AcceptedCharactersInternal.NonWhiteSpace))),
                        new MarkupBlock(
                            new DynamicAttributeBlockChunkGenerator(new LocationTagged<string>(" ", 12, 0, 12), 12, 0, 12),
                            Factory.Markup(" ").With(SpanChunkGenerator.Null),
                            new ExpressionBlock(
                                Factory.CodeTransition().Accepts(AcceptedCharactersInternal.None).With(SpanChunkGenerator.Null),
                                Factory.EmptyCSharp().AsImplicitExpression(CSharpCodeParser.DefaultKeywords).Accepts(AcceptedCharactersInternal.NonWhiteSpace))),
                        Factory.Markup("'").With(SpanChunkGenerator.Null)),
                    Factory.Markup(" />")));
            var expectedErrors = new RazorError[]
            {
                new RazorError(
                    @"A space or line break was encountered after the ""@"" character.  Only valid identifiers, keywords, comments, ""("" and ""{"" are valid at the start of a code block and they must occur immediately following ""@"" with no space in between.",
                    new SourceLocation(12, 0, 12),
                    length: 1),
                new RazorError(
                    @"""' />"" is not valid at the start of a code block.  Only identifiers, keywords, comments, ""("" and ""{"" are valid.",
                    new SourceLocation(14, 0, 14),
                    length: 4),
            };

            // Act & Assert
            ParseDocumentTest("<span foo='@ @' />", expected, expectedErrors);
        }
    }
}<|MERGE_RESOLUTION|>--- conflicted
+++ resolved
@@ -111,21 +111,11 @@
                     Factory.EmptyHtml(),
                     new DirectiveBlock(new DirectiveChunkGenerator(CSharpCodeParser.SectionDirectiveDescriptor),
                         Factory.CodeTransition(),
-<<<<<<< HEAD
                         Factory.MetaCode("section").Accepts(AcceptedCharactersInternal.None),
                         Factory.Span(SpanKindInternal.Code, " ", CSharpSymbolType.WhiteSpace).Accepts(AcceptedCharactersInternal.WhiteSpace),
-                        Factory.Span(SpanKindInternal.Code, "Foo", CSharpSymbolType.Identifier)
-                            .Accepts(AcceptedCharactersInternal.NonWhiteSpace)
-                            .With(new DirectiveTokenChunkGenerator(CSharpCodeParser.SectionDirectiveDescriptor.Tokens.First())),
+                        Factory.Span(SpanKindInternal.Code, "Foo", CSharpSymbolType.Identifier).AsDirectiveToken(CSharpCodeParser.SectionDirectiveDescriptor.Tokens[0]),
                         Factory.Span(SpanKindInternal.Markup, " ", CSharpSymbolType.WhiteSpace).Accepts(AcceptedCharactersInternal.AllWhiteSpace),
                         Factory.MetaCode("{").AutoCompleteWith(null, atEndOfSpan: true).Accepts(AcceptedCharactersInternal.None),
-=======
-                        Factory.MetaCode("section").Accepts(AcceptedCharacters.None),
-                        Factory.Span(SpanKind.Code, " ", CSharpSymbolType.WhiteSpace).Accepts(AcceptedCharacters.WhiteSpace),
-                        Factory.Span(SpanKind.Code, "Foo", CSharpSymbolType.Identifier).AsDirectiveToken(CSharpCodeParser.SectionDirectiveDescriptor.Tokens[0]),
-                        Factory.Span(SpanKind.Markup, " ", CSharpSymbolType.WhiteSpace).Accepts(AcceptedCharacters.AllWhiteSpace),
-                        Factory.MetaCode("{").AutoCompleteWith(null, atEndOfSpan: true).Accepts(AcceptedCharacters.None),
->>>>>>> 1f32a832
                         new MarkupBlock(
                             Factory.Markup(Environment.NewLine + "    "),
                             BlockFactory.MarkupTagBlock("<html>"),
@@ -484,21 +474,11 @@
                     Factory.EmptyHtml(),
                     new DirectiveBlock(new DirectiveChunkGenerator(CSharpCodeParser.SectionDirectiveDescriptor),
                         Factory.CodeTransition(),
-<<<<<<< HEAD
                         Factory.MetaCode("section").Accepts(AcceptedCharactersInternal.None),
                         Factory.Span(SpanKindInternal.Code, " ", CSharpSymbolType.WhiteSpace).Accepts(AcceptedCharactersInternal.WhiteSpace),
-                        Factory.Span(SpanKindInternal.Code, "Foo", CSharpSymbolType.Identifier)
-                            .Accepts(AcceptedCharactersInternal.NonWhiteSpace)
-                            .With(new DirectiveTokenChunkGenerator(CSharpCodeParser.SectionDirectiveDescriptor.Tokens.First())),
+                        Factory.Span(SpanKindInternal.Code, "Foo", CSharpSymbolType.Identifier).AsDirectiveToken(CSharpCodeParser.SectionDirectiveDescriptor.Tokens[0]),
                         Factory.Span(SpanKindInternal.Markup, " ", CSharpSymbolType.WhiteSpace).Accepts(AcceptedCharactersInternal.AllWhiteSpace),
                         Factory.MetaCode("{").AutoCompleteWith(null, atEndOfSpan: true).Accepts(AcceptedCharactersInternal.None),
-=======
-                        Factory.MetaCode("section").Accepts(AcceptedCharacters.None),
-                        Factory.Span(SpanKind.Code, " ", CSharpSymbolType.WhiteSpace).Accepts(AcceptedCharacters.WhiteSpace),
-                        Factory.Span(SpanKind.Code, "Foo", CSharpSymbolType.Identifier).AsDirectiveToken(CSharpCodeParser.SectionDirectiveDescriptor.Tokens[0]),
-                        Factory.Span(SpanKind.Markup, " ", CSharpSymbolType.WhiteSpace).Accepts(AcceptedCharacters.AllWhiteSpace),
-                        Factory.MetaCode("{").AutoCompleteWith(null, atEndOfSpan: true).Accepts(AcceptedCharacters.None),
->>>>>>> 1f32a832
                         new MarkupBlock(
                             Factory.Markup(" "),
                             BlockFactory.MarkupTagBlock("<script>"),
