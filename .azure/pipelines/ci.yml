#
# See https://docs.microsoft.com/en-us/vsts/pipelines/yaml-schema for details on this file.
#

# Configure which branches trigger builds
trigger:
  batch: true
  branches:
    include:
    - blazor-wasm
    - master
    - release/*

# Run PR validation on all branches
pr:
  autoCancel: true
  branches:
    include:
    - '*'

variables:
- name: DOTNET_SKIP_FIRST_TIME_EXPERIENCE
  value: true
- name: _TeamName
  value:  AspNetCore
- name: _DotNetPublishToBlobFeed
  value: true
- name: _PublishUsingPipelines
  value: true
- name: _DotNetArtifactsCategory
  value: .NETCORE
- name: _DotNetValidationArtifactsCategory
  value: .NETCORE
- ${{ if ne(variables['System.TeamProject'], 'internal') }}:
  - name: _BuildArgs
    value: ''
  - name: _PublishArgs
    value: ''
  - name: _SignType
    value: ''
  - name: _InternalRuntimeDownloadArgs
    value: ''
  - name: _InternalRuntimeDownloadCodeSignArgs
    value: ''
- ${{ if eq(variables['System.TeamProject'], 'internal') }}:
<<<<<<< HEAD
  - group: DotNet-MSRC-Storage
  - name: _InternalRuntimeDownloadArgs
    value: -DotNetRuntimeSourceFeed https://dotnetclimsrc.blob.core.windows.net/dotnet -DotNetRuntimeSourceFeedKey $(dotnetclimsrc-read-sas-token-base64) /p:DotNetAssetRootAccessTokenSuffix='$(dotnetclimsrc-read-sas-token-base64)'
  # The code signing doesn't use the aspnet build scripts, so the msbuild parameers have
  # to be passed directly. This is awkward, since we pass the same info above, but we have
  # to have it in two different forms
  - name: _InternalRuntimeDownloadCodeSignArgs
    value: /p:DotNetRuntimeSourceFeed=https://dotnetclimsrc.blob.core.windows.net/dotnet /p:DotNetRuntimeSourceFeedKey=$(dotnetclimsrc-read-sas-token-base64)
=======
>>>>>>> 158126c2
  - ${{ if notin(variables['Build.Reason'], 'PullRequest') }}:
    # DotNet-Blob-Feed provides: dotnetfeed-storage-access-key-1
    # Publish-Build-Assets provides: MaestroAccessToken, BotAccount-dotnet-maestro-bot-PAT
    - group: DotNet-Blob-Feed
    - group: Publish-Build-Assets

    - name: _BuildArgs
      value: /p:TeamName=$(_TeamName)
             /p:OfficialBuildId=$(Build.BuildNumber)
    - name: _SignType
      value: real

    # The following extra properties are not set when testing. Use with final build.[cmd,sh] of asset-producing jobs.
    - name: _PublishArgs
      value: /p:Publish=true
             /p:GenerateChecksums=true
             /p:DotNetPublishBlobFeedKey=$(dotnetfeed-storage-access-key-1)
             /p:DotNetPublishBlobFeedUrl=https://dotnetfeed.blob.core.windows.net/dotnet-core/index.json
             /p:DotNetPublishToBlobFeed=$(_DotNetPublishToBlobFeed)
             /p:DotNetPublishUsingPipelines=$(_PublishUsingPipelines)
             /p:DotNetArtifactsCategory=$(_DotNetArtifactsCategory)
<<<<<<< HEAD

=======
>>>>>>> 158126c2
  - ${{ if in(variables['Build.Reason'], 'PullRequest') }}:
    - name: _BuildArgs
      value: ''
    - name: _SignType
      value: test
    - name: _PublishArgs
      value: ''
<<<<<<< HEAD
=======
  # used for post-build phases, internal builds only
  - ${{ if and(ne(variables['System.TeamProject'], 'public'), notin(variables['Build.Reason'], 'PullRequest')) }}:
    - group: DotNet-AspNet-SDLValidation-Params
<<<<<<< HEAD
>>>>>>> bbafecc0535e1de3264845e51ea8b3d18eb3ca61
=======
>>>>>>> 158126c2

stages:
- stage: build
  displayName: Build
  jobs:
<<<<<<< HEAD
<<<<<<< HEAD
  # Code check
  - ${{ if or(eq(variables['System.TeamProject'], 'public'), in(variables['Build.Reason'], 'PullRequest')) }}:
    - template: jobs/default-build.yml
      parameters:
        jobName: Code_check
        jobDisplayName: Code check
        agentOs: Windows
        steps:
        - ${{ if ne(variables['System.TeamProject'], 'public') }}:
          - task: PowerShell@2
            displayName: Setup Private Feeds Credentials
            inputs:
              filePath: $(Build.SourcesDirectory)/eng/common/SetupNugetSources.ps1
              arguments: -ConfigFile $(Build.SourcesDirectory)/NuGet.config -Password $Env:Token
            env:
              Token: $(dn-bot-dnceng-artifact-feeds-rw)
        - powershell: ./eng/scripts/CodeCheck.ps1 -ci $(_InternalRuntimeDownloadArgs)
          displayName: Run eng/scripts/CodeCheck.ps1
        artifacts:
        - name: Code_Check_Logs
          path: artifacts/log/
          publishOnError: true
          includeForks: true

=======
>>>>>>> bbafecc0535e1de3264845e51ea8b3d18eb3ca61
=======
>>>>>>> 158126c2
  # Build Windows (x64/x86)
  - template: jobs/default-build.yml
    parameters:
      codeSign: true
      jobName: Windows_build
      jobDisplayName: "Build: Windows x64/x86"
      agentOs: Windows
      steps:
      - script: "echo ##vso[build.addbuildtag]daily-build"
        condition: and(notin(variables['Build.Reason'], 'PullRequest'), notin(variables['DotNetFinalVersionKind'], 'release', 'prerelease'))
        displayName: 'Set CI tags'
      - script: "echo ##vso[build.addbuildtag]release-candidate"
        condition: and(notin(variables['Build.Reason'], 'PullRequest'), in(variables['DotNetFinalVersionKind'], 'release', 'prerelease'))
        displayName: 'Set CI tags'

      # !!! NOTE !!! Some of these steps have disabled code signing.
      # This is intentional to workaround https://github.com/dotnet/arcade/issues/1957 which always re-submits for code-signing, even
      # if they have already been signed. This results in slower builds due to re-submitting the same .nupkg many times for signing.
      # The sign settings have been configured to
      - ${{ if ne(variables['System.TeamProject'], 'public') }}:
        - task: PowerShell@2
          displayName: Setup Private Feeds Credentials
          inputs:
            filePath: $(Build.SourcesDirectory)/eng/common/SetupNugetSources.ps1
            arguments: -ConfigFile $(Build.SourcesDirectory)/NuGet.config -Password $Env:Token
          env:
            Token: $(dn-bot-dnceng-artifact-feeds-rw)

      - script: ./build.cmd
                -ci
                -arch x64
                -pack
                -all
                -NoBuildNative
                /bl:artifacts/log/build.x64.binlog
                $(_BuildArgs)
                $(_InternalRuntimeDownloadArgs)
        displayName: Build x64

<<<<<<< HEAD
<<<<<<< HEAD
      # Build the x86 shared framework
      # TODO: make it possible to build for one Windows architecture at a time
      # This is going to actually build x86 native assets. See https://github.com/aspnet/AspNetCore/issues/7196
      - script: ./build.cmd
                -ci
                -arch x86
                -pack
                -all
                -buildNative
                -noBuildJava
                /p:OnlyPackPlatformSpecificPackages=true
                /bl:artifacts/log/build.x86.binlog
                $(_BuildArgs)
                $(_InternalRuntimeDownloadArgs)
        displayName: Build x86

      # This is in a separate build step with -forceCoreMsbuild to workaround MAX_PATH limitations - https://github.com/Microsoft/msbuild/issues/53
      - script: .\src\SiteExtensions\build.cmd
                -ci
                -pack
                -noBuildDeps
                $(_BuildArgs)
                $(_InternalRuntimeDownloadArgs)
        displayName: Build SiteExtension

=======
>>>>>>> bbafecc0535e1de3264845e51ea8b3d18eb3ca61
=======
>>>>>>> 158126c2
      # This runs code-signing on all packages, zips, and jar files as defined in build/CodeSign.targets. If https://github.com/dotnet/arcade/issues/1957 is resolved,
      # consider running code-signing inline with the other previous steps.
      # Sign check is disabled because it is run in a separate step below, after installers are built.
      - script: ./build.cmd
                -ci
                -noBuild
                -noRestore
                -sign
                /bl:artifacts/log/build.codesign.binlog
                /p:DotNetSignType=$(_SignType)
                $(_BuildArgs)
        displayName: Code sign packages

      # Windows installers bundle both x86 and x64 assets
      - script: ./build.cmd
                -ci
                -sign
                -buildInstallers
                /bl:artifacts/log/installers.msbuild.binlog
                /p:DotNetSignType=$(_SignType)
                /p:AssetManifestFileName=aspnetcore-win-x64-x86.xml
                $(_BuildArgs)
                $(_PublishArgs)
                $(_InternalRuntimeDownloadArgs)
                /p:PublishInstallerBaseVersion=true
        displayName: Build Installers

      artifacts:
      - name: Windows_Logs
        path: artifacts/log/
        publishOnError: true
        includeForks: true
      - name: Windows_Packages
        path: artifacts/packages/

<<<<<<< HEAD
<<<<<<< HEAD
  # Build Windows ARM
  - template: jobs/default-build.yml
    parameters:
      codeSign: true
      jobName: Windows_arm_build
      jobDisplayName: "Build: Windows ARM"
      agentOs: Windows
      buildArgs:
        -arch arm
        -sign
        -pack
        -noBuildNodeJS
        -noBuildJava
        /bl:artifacts/log/build.win-arm.binlog
        /p:DotNetSignType=$(_SignType)
        /p:OnlyPackPlatformSpecificPackages=true
        /p:AssetManifestFileName=aspnetcore-win-arm.xml
        $(_BuildArgs)
        $(_PublishArgs)
        $(_InternalRuntimeDownloadArgs)
      installNodeJs: false
      installJdk: false
      artifacts:
      - name: Windows_arm_Logs
        path: artifacts/log/
        publishOnError: true
        includeForks: true
      - name: Windows_arm_Packages
        path: artifacts/packages/

  # Build Windows ARM64
  - template: jobs/default-build.yml
    parameters:
      codeSign: true
      jobName: Windows_64_build
      jobDisplayName: "Build: Windows ARM64"
      agentOs: Windows
      buildArgs:
        -arch arm64
        -sign
        -pack
        -noBuildNodeJS
        -noBuildJava
        /bl:artifacts/log/build.win-arm64.binlog
        /p:DotNetSignType=$(_SignType)
        /p:OnlyPackPlatformSpecificPackages=true
        /p:AssetManifestFileName=aspnetcore-win-arm64.xml
        $(_BuildArgs)
        $(_PublishArgs)
        $(_InternalRuntimeDownloadArgs)
      installNodeJs: false
      installJdk: false
      artifacts:
      - name: Windows_arm64_Logs
        path: artifacts/log/
        publishOnError: true
        includeForks: true
      - name: Windows_arm64_Packages
        path: artifacts/packages/
      - name: Windows_arm64_Installers
        path: artifacts/installers/

  # Build MacOS
  - template: jobs/default-build.yml
    parameters:
      jobName: MacOs_x64_build
      jobDisplayName: "Build: macOS"
      agentOs: macOs
      buildArgs:
        --pack
        --all
        --no-build-nodejs
        --no-build-java
        -p:OnlyPackPlatformSpecificPackages=true
        -bl:artifacts/log/build.macos.binlog
        -p:AssetManifestFileName=aspnetcore-MacOS_x64.xml
        $(_BuildArgs)
        $(_PublishArgs)
        $(_InternalRuntimeDownloadArgs)
      installNodeJs: false
      installJdk: false
      artifacts:
      - name: MacOS_x64_Logs
        path: artifacts/log/
        publishOnError: true
        includeForks: true
      - name: MacOS_x64_Packages
        path: artifacts/packages/
  - template: jobs/codesign-xplat.yml
    parameters:
      inputName: MacOS_x64

  # Build Linux x64
  - template: jobs/default-build.yml
    parameters:
      jobName: Linux_x64_build
      jobDisplayName: "Build: Linux x64"
      agentOs: Linux
      steps:
      - ${{ if ne(variables['System.TeamProject'], 'public') }}:
        - task: Bash@3
          displayName: Setup Private Feeds Credentials
          inputs:
            filePath: $(Build.SourcesDirectory)/eng/common/SetupNugetSources.sh
            arguments: $(Build.SourcesDirectory)/NuGet.config $Token
          env:
            Token: $(dn-bot-dnceng-artifact-feeds-rw)
      - script: ./build.sh
            --ci
            --arch x64
            --pack
            --all
            --no-build-nodejs
            --no-build-java
            -p:OnlyPackPlatformSpecificPackages=true
            -bl:artifacts/log/build.linux-x64.binlog
            $(_BuildArgs)
            $(_InternalRuntimeDownloadArgs)
        displayName: Run build.sh
      - script: |
          git clean -xfd src/**/obj/
          ./dockerbuild.sh bionic \
            --ci \
            --arch x64 \
            --build-installers \
            --no-build-deps \
            --no-build-nodejs \
            -p:OnlyPackPlatformSpecificPackages=true \
            -p:BuildRuntimeArchive=false \
            -p:LinuxInstallerType=deb \
            -bl:artifacts/log/build.deb.binlog \
            $(_BuildArgs) \
            $(_InternalRuntimeDownloadArgs)
        displayName: Build Debian installers
      - script: |
          git clean -xfd src/**/obj/
          ./dockerbuild.sh rhel \
            --ci \
            --arch x64 \
            --build-installers \
            --no-build-deps \
            --no-build-nodejs \
            -p:OnlyPackPlatformSpecificPackages=true \
            -p:BuildRuntimeArchive=false \
            -p:LinuxInstallerType=rpm \
            -bl:artifacts/log/build.rpm.binlog \
            -p:AssetManifestFileName=aspnetcore-Linux_x64.xml \
            $(_BuildArgs) \
            $(_PublishArgs) \
            $(_InternalRuntimeDownloadArgs)
        displayName: Build RPM installers
      installNodeJs: false
      installJdk: false
      artifacts:
      - name: Linux_x64_Logs
        path: artifacts/log/
        publishOnError: true
        includeForks: true
      - name: Linux_x64_Packages
        path: artifacts/packages/
  - template: jobs/codesign-xplat.yml
    parameters:
      inputName: Linux_x64

  # Build Linux ARM
  - template: jobs/default-build.yml
    parameters:
      jobName: Linux_arm_build
      jobDisplayName: "Build: Linux ARM"
      agentOs: Linux
      buildArgs:
        --arch arm
        --pack
        --all
        --no-build-nodejs
        --no-build-java
        -p:OnlyPackPlatformSpecificPackages=true
        -bl:artifacts/log/build.linux-arm.binlog
        -p:AssetManifestFileName=aspnetcore-Linux_arm.xml
        $(_BuildArgs)
        $(_PublishArgs)
        $(_InternalRuntimeDownloadArgs)
      installNodeJs: false
      installJdk: false
      artifacts:
      - name: Linux_arm_Logs
        path: artifacts/log/
        publishOnError: true
        includeForks: true
      - name: Linux_arm_Packages
        path: artifacts/packages/
  - template: jobs/codesign-xplat.yml
    parameters:
      inputName: Linux_arm

  # Build Linux ARM64
  - template: jobs/default-build.yml
    parameters:
      jobName: Linux_arm64_build
      jobDisplayName: "Build: Linux ARM64"
      agentOs: Linux
      buildArgs:
        --arch arm64
        --all
        --pack
        --no-build-nodejs
        --no-build-java
        -p:OnlyPackPlatformSpecificPackages=true
        -bl:artifacts/log/build.arm64.binlog
        -p:AssetManifestFileName=aspnetcore-Linux_arm64.xml
        $(_BuildArgs)
        $(_PublishArgs)
        $(_InternalRuntimeDownloadArgs)
      installNodeJs: false
      installJdk: false
      artifacts:
      - name: Linux_arm64_Logs
        path: artifacts/log/
        publishOnError: true
        includeForks: true
      - name: Linux_arm64_Packages
        path: artifacts/packages/
  - template: jobs/codesign-xplat.yml
    parameters:
      inputName: Linux_arm64

  # Build Linux Musl x64
  - template: jobs/default-build.yml
    parameters:
      jobName: Linux_musl_x64_build
      jobDisplayName: "Build: Linux Musl x64"
      agentOs: Linux
      buildScript: ./dockerbuild.sh alpine
      buildArgs:
        --ci
        --arch x64
        --os-name linux-musl
        --pack
        --all
        --no-build-nodejs
        --no-build-java
        -p:OnlyPackPlatformSpecificPackages=true
        -bl:artifacts/log/build.musl.binlog
        -p:AssetManifestFileName=aspnetcore-Linux_musl_x64.xml
        $(_BuildArgs)
        $(_PublishArgs)
        $(_InternalRuntimeDownloadArgs)
      installNodeJs: false
      installJdk: false
      artifacts:
      - name: Linux_musl_x64_Logs
        path: artifacts/log/
        publishOnError: true
        includeForks: true
      - name: Linux_musl_x64_Packages
        path: artifacts/packages/
  - template: jobs/codesign-xplat.yml
    parameters:
      inputName: Linux_musl_x64

  # Build Linux Musl ARM64
  - template: jobs/default-build.yml
    parameters:
      jobName: Linux_musl_arm64_build
      jobDisplayName: "Build: Linux Musl ARM64"
      agentOs: Linux
      buildScript: ./dockerbuild.sh ubuntu-alpine37
      buildArgs:
        --ci
        --arch arm64
        --os-name linux-musl
        --pack
        --all
        --no-build-nodejs
        --no-build-java
        -p:OnlyPackPlatformSpecificPackages=true
        -bl:artifacts/log/build.musl.binlog
        -p:AssetManifestFileName=aspnetcore-Linux_musl_arm64.xml
        $(_BuildArgs)
        $(_PublishArgs)
        $(_InternalRuntimeDownloadArgs)
      installNodeJs: false
      installJdk: false
      artifacts:
      - name: Linux_musl_arm64_Logs
        path: artifacts/log/
        publishOnError: true
        includeForks: true
      - name: Linux_musl_arm64_Packages
        path: artifacts/packages/
  - template: jobs/codesign-xplat.yml
    parameters:
      inputName: Linux_musl_arm64

=======
>>>>>>> bbafecc0535e1de3264845e51ea8b3d18eb3ca61
=======
>>>>>>> 158126c2
  # Test jobs
  - template: jobs/default-build.yml
    parameters:
      condition: ne(variables['SkipTests'], 'true')
      jobName: Windows_Test
      jobDisplayName: "Test: Windows Server 2016 x64"
      agentOs: Windows
      isTestingJob: true
      buildArgs: -all -pack -test -BuildNative "/p:SkipIISNewHandlerTests=true /p:SkipIISTests=true /p:SkipIISExpressTests=true /p:SkipIISNewShimTests=true /p:RunTemplateTests=false" $(_InternalRuntimeDownloadArgs)
      beforeBuild:
      - powershell: "& ./src/Servers/IIS/tools/UpdateIISExpressCertificate.ps1; & ./src/Servers/IIS/tools/update_schema.ps1"
        displayName: Setup IISExpress test certificates and schema
      afterBuild:
      - powershell: "& ./build.ps1 -CI -NoBuild -Test /p:RunFlakyTests=true"
        displayName: Run Flaky Tests
        continueOnError: true
      - task: PublishTestResults@2
        displayName: Publish Flaky Test Results
        inputs:
          testResultsFormat: 'xUnit'
          testResultsFiles: '*.xml'
          searchFolder: '$(Build.SourcesDirectory)/artifacts/TestResults/$(_BuildConfig)/Flaky'
      artifacts:
      - name: Windows_Test_Dumps
        path: artifacts/dumps/
        publishOnError: true
        includeForks: false
      - name: Windows_Test_Logs
        path: artifacts/log/
        publishOnError: true
        includeForks: true
      - name: Windows_Test_Results
        path: artifacts/TestResults/
        publishOnError: true
        includeForks: true

  - template: jobs/default-build.yml
    parameters:
      condition: ne(variables['SkipTests'], 'true')
      jobName: Windows_Templates_Test
      jobDisplayName: "Test: Templates - Windows Server 2016 x64"
      agentOs: Windows
      isTestingJob: true
      steps:
      - ${{ if ne(variables['System.TeamProject'], 'public') }}:
        - task: PowerShell@2
          displayName: Setup Private Feeds Credentials
          inputs:
            filePath: $(Build.SourcesDirectory)/eng/common/SetupNugetSources.ps1
            arguments: -ConfigFile $(Build.SourcesDirectory)/NuGet.config -Password $Env:Token
          env:
            Token: $(dn-bot-dnceng-artifact-feeds-rw)
      - script: ./build.cmd -ci -all -pack $(_InternalRuntimeDownloadArgs)
        displayName: Build Repo
      - script: ./src/ProjectTemplates/build.cmd -ci -pack -NoRestore -NoBuilddeps "/p:RunTemplateTests=true /bl:artifacts/log/template.pack.binlog"
        displayName: Pack Templates
      - script: ./src/ProjectTemplates/build.cmd -ci -test -NoRestore -NoBuild -NoBuilddeps "/p:RunTemplateTests=true /bl:artifacts/log/template.test.binlog"
        displayName: Test Templates
      artifacts:
      - name: Windows_Test_Templates_Dumps
        path: artifacts/dumps/
        publishOnError: true
        includeForks: false
      - name: Windows_Test_Templates_Logs
        path: artifacts/log/
        publishOnError: true
        includeForks: true
      - name: Windows_Test_Templates_Results
        path: artifacts/TestResults/
        publishOnError: true
        includeForks: true

  - template: jobs/default-build.yml
    parameters:
      condition: ne(variables['SkipTests'], 'true')
      jobName: MacOS_Test
      jobDisplayName: "Test: macOS 10.14"
      agentOs: macOS
      isTestingJob: true
      buildArgs: --all --test "/p:RunTemplateTests=false" $(_InternalRuntimeDownloadArgs)
      beforeBuild:
      - bash: "./eng/scripts/install-nginx-mac.sh"
        displayName: Installing Nginx
      afterBuild:
      - bash: ./build.sh --ci --pack --no-restore "/bl:artifacts/log/packages.pack.binlog"
        displayName: Pack Packages (for Template tests)
      - bash: ./src/ProjectTemplates/build.sh --ci --pack --no-restore "/bl:artifacts/log/template.pack.binlog"
        displayName: Pack Templates (for Template tests)
      - bash: ./build.sh --no-build --ci --test -p:RunFlakyTests=true
        displayName: Run Flaky Tests
        continueOnError: true
      - task: PublishTestResults@2
        displayName: Publish Flaky Test Results
        inputs:
          testResultsFormat: 'xUnit'
          testResultsFiles: '*.xml'
          searchFolder: '$(Build.SourcesDirectory)/artifacts/TestResults/$(_BuildConfig)/Flaky'
      artifacts:
      - name: MacOS_Test_Logs
        path: artifacts/log/
        publishOnError: true
        includeForks: true
      - name: MacOS_Test_Results
        path: artifacts/TestResults/
        publishOnError: true
        includeForks: true

  - template: jobs/default-build.yml
    parameters:
      condition: ne(variables['SkipTests'], 'true')
      jobName: Linux_Test
      jobDisplayName: "Test: Ubuntu 16.04 x64"
      agentOs: Linux
      isTestingJob: true
      buildArgs: --all --test "/p:RunTemplateTests=false"  $(_InternalRuntimeDownloadArgs)
      beforeBuild:
      - bash: "./eng/scripts/install-nginx-linux.sh"
        displayName: Installing Nginx
      - bash: "echo fs.inotify.max_user_watches=524288 | sudo tee -a /etc/sysctl.conf && sudo sysctl -p"
        displayName: Increase inotify limit
      afterBuild:
      - bash: ./build.sh --ci --pack --no-restore "/bl:artifacts/log/packages.pack.binlog"
        displayName: Pack Packages (for Template tests)
      - bash: ./src/ProjectTemplates/build.sh --ci --pack --no-restore "/bl:artifacts/log/template.pack.binlog"
        displayName: Pack Templates (for Template tests)
      - bash: ./build.sh --no-build --ci --test -p:RunFlakyTests=true
        displayName: Run Flaky Tests
        continueOnError: true
      - task: PublishTestResults@2
        displayName: Publish Flaky Test Results
        inputs:
          testResultsFormat: 'xUnit'
          testResultsFiles: '*.xml'
          searchFolder: '$(Build.SourcesDirectory)/artifacts/TestResults/$(_BuildConfig)/Flaky'
      artifacts:
      - name: Linux_Test_Logs
        path: artifacts/log/
        publishOnError: true
        includeForks: true
      - name: Linux_Test_Results
        path: artifacts/TestResults/
        publishOnError: true
        includeForks: true

<<<<<<< HEAD
<<<<<<< HEAD
  # Source build
  - job: Source_Build
    displayName: 'Test: Linux Source Build'
    container: centos:7
    pool:
      vmImage: 'ubuntu-16.04'
    variables:
      DotNetCoreSdkDir: $(Agent.ToolsDirectory)/dotnet
      DOTNET_SYSTEM_GLOBALIZATION_INVARIANT: true
    steps:
    - script: |
        source eng/common/native/common-library.sh
        mkdir -p $HOME/bin
        GetFile https://github.com/stedolan/jq/releases/download/jq-1.6/jq-linux64 $HOME/bin/jq
        chmod +x $HOME/bin/jq
        echo "##vso[task.prependpath]$HOME/bin"
      displayName: Install jq
    - task: UseDotNet@2
      displayName: 'Use .NET Core sdk'
      inputs:
        packageType: sdk
        # The SDK version selected here is intentionally supposed to use the latest release
        # For the purpose of building Linux distros, we can't depend on features of the SDK
        # which may not exist in pre-built versions of the SDK
        # Pinning to preview 8 since preview 9 has breaking changes
        version: 3.1.100
        installationPath: $(DotNetCoreSdkDir)
        includePreviewVersions: true
    - ${{ if ne(variables['System.TeamProject'], 'public') }}:
        - task: Bash@3
          displayName: Setup Private Feeds Credentials
          inputs:
            filePath: $(Build.SourcesDirectory)/eng/common/SetupNugetSources.sh
            arguments: $(Build.SourcesDirectory)/NuGet.config $Token
          env:
            Token: $(dn-bot-dnceng-artifact-feeds-rw)
    - script: ./eng/scripts/ci-source-build.sh --ci --configuration Release /p:BuildManaged=true /p:BuildNodeJs=false
      displayName: Run ci-source-build.sh
    - task: PublishBuildArtifacts@1
      displayName: Upload logs
      condition: always()
      continueOnError: true
      inputs:
        pathtoPublish: artifacts/log/
        artifactName: Source_Build_Logs
        artifactType: Container
        parallel: true
    - task: PublishBuildArtifacts@1
      displayName: Upload package artifacts
      # Only capture source build artifacts in PRs for the sake of inspecting
      # changes that impact source-build. The artifacts from this build pipeline are never actually used.
      condition: and(succeeded(), in(variables['Build.Reason'], 'PullRequest'))
      inputs:
        pathtoPublish: artifacts/packages/
        artifactName: Source_Build_Packages
        artifactType: Container
        parallel: true

=======
>>>>>>> bbafecc0535e1de3264845e51ea8b3d18eb3ca61
=======
>>>>>>> 158126c2
  # Publish to the BAR
  - ${{ if and(ne(variables['System.TeamProject'], 'public'), notin(variables['Build.Reason'], 'PullRequest')) }}:
    - template: /eng/common/templates/job/publish-build-assets.yml
      parameters:
        dependsOn:
          - Windows_build
          # In addition to the dependencies above, ensure the build was successful overall.
          - Linux_Test
          - MacOS_Test
          - Windows_Templates_Test
          - Windows_Test
        pool:
          vmImage: vs2017-win2016
        publishUsingPipelines: ${{ variables._PublishUsingPipelines }}
        enablePublishBuildArtifacts: true # publish artifacts/log files

- ${{ if and(ne(variables['System.TeamProject'], 'public'), notin(variables['Build.Reason'], 'PullRequest')) }}:
  - template: /eng/common/templates/post-build/post-build.yml
    parameters:
      # See https://github.com/dotnet/arcade/issues/2871
      enableSymbolValidation: false
      publishInstallersAndChecksums: true<|MERGE_RESOLUTION|>--- conflicted
+++ resolved
@@ -7,9 +7,9 @@
   batch: true
   branches:
     include:
-    - blazor-wasm
     - master
     - release/*
+    - internal/release/3.*
 
 # Run PR validation on all branches
 pr:
@@ -43,7 +43,6 @@
   - name: _InternalRuntimeDownloadCodeSignArgs
     value: ''
 - ${{ if eq(variables['System.TeamProject'], 'internal') }}:
-<<<<<<< HEAD
   - group: DotNet-MSRC-Storage
   - name: _InternalRuntimeDownloadArgs
     value: -DotNetRuntimeSourceFeed https://dotnetclimsrc.blob.core.windows.net/dotnet -DotNetRuntimeSourceFeedKey $(dotnetclimsrc-read-sas-token-base64) /p:DotNetAssetRootAccessTokenSuffix='$(dotnetclimsrc-read-sas-token-base64)'
@@ -52,8 +51,6 @@
   # to have it in two different forms
   - name: _InternalRuntimeDownloadCodeSignArgs
     value: /p:DotNetRuntimeSourceFeed=https://dotnetclimsrc.blob.core.windows.net/dotnet /p:DotNetRuntimeSourceFeedKey=$(dotnetclimsrc-read-sas-token-base64)
-=======
->>>>>>> 158126c2
   - ${{ if notin(variables['Build.Reason'], 'PullRequest') }}:
     # DotNet-Blob-Feed provides: dotnetfeed-storage-access-key-1
     # Publish-Build-Assets provides: MaestroAccessToken, BotAccount-dotnet-maestro-bot-PAT
@@ -75,10 +72,7 @@
              /p:DotNetPublishToBlobFeed=$(_DotNetPublishToBlobFeed)
              /p:DotNetPublishUsingPipelines=$(_PublishUsingPipelines)
              /p:DotNetArtifactsCategory=$(_DotNetArtifactsCategory)
-<<<<<<< HEAD
-
-=======
->>>>>>> 158126c2
+
   - ${{ if in(variables['Build.Reason'], 'PullRequest') }}:
     - name: _BuildArgs
       value: ''
@@ -86,22 +80,11 @@
       value: test
     - name: _PublishArgs
       value: ''
-<<<<<<< HEAD
-=======
-  # used for post-build phases, internal builds only
-  - ${{ if and(ne(variables['System.TeamProject'], 'public'), notin(variables['Build.Reason'], 'PullRequest')) }}:
-    - group: DotNet-AspNet-SDLValidation-Params
-<<<<<<< HEAD
->>>>>>> bbafecc0535e1de3264845e51ea8b3d18eb3ca61
-=======
->>>>>>> 158126c2
 
 stages:
 - stage: build
   displayName: Build
   jobs:
-<<<<<<< HEAD
-<<<<<<< HEAD
   # Code check
   - ${{ if or(eq(variables['System.TeamProject'], 'public'), in(variables['Build.Reason'], 'PullRequest')) }}:
     - template: jobs/default-build.yml
@@ -126,10 +109,6 @@
           publishOnError: true
           includeForks: true
 
-=======
->>>>>>> bbafecc0535e1de3264845e51ea8b3d18eb3ca61
-=======
->>>>>>> 158126c2
   # Build Windows (x64/x86)
   - template: jobs/default-build.yml
     parameters:
@@ -163,14 +142,12 @@
                 -arch x64
                 -pack
                 -all
-                -NoBuildNative
+                -buildNative
                 /bl:artifacts/log/build.x64.binlog
                 $(_BuildArgs)
                 $(_InternalRuntimeDownloadArgs)
         displayName: Build x64
 
-<<<<<<< HEAD
-<<<<<<< HEAD
       # Build the x86 shared framework
       # TODO: make it possible to build for one Windows architecture at a time
       # This is going to actually build x86 native assets. See https://github.com/aspnet/AspNetCore/issues/7196
@@ -196,10 +173,6 @@
                 $(_InternalRuntimeDownloadArgs)
         displayName: Build SiteExtension
 
-=======
->>>>>>> bbafecc0535e1de3264845e51ea8b3d18eb3ca61
-=======
->>>>>>> 158126c2
       # This runs code-signing on all packages, zips, and jar files as defined in build/CodeSign.targets. If https://github.com/dotnet/arcade/issues/1957 is resolved,
       # consider running code-signing inline with the other previous steps.
       # Sign check is disabled because it is run in a separate step below, after installers are built.
@@ -227,6 +200,16 @@
                 /p:PublishInstallerBaseVersion=true
         displayName: Build Installers
 
+      # A few files must also go to the VS package feed.
+      - ${{ if and(ne(variables['System.TeamProject'], 'public'), notin(variables['Build.Reason'], 'PullRequest')) }}:
+        - task: NuGetCommand@2
+          displayName: Push Visual Studio packages
+          inputs:
+            command: push
+            packagesToPush: 'artifacts/packages/**/VS.Redist.Common.AspNetCore.*.nupkg'
+            nuGetFeedType: external
+            publishFeedCredentials: 'DevDiv - VS package feed'
+
       artifacts:
       - name: Windows_Logs
         path: artifacts/log/
@@ -235,8 +218,6 @@
       - name: Windows_Packages
         path: artifacts/packages/
 
-<<<<<<< HEAD
-<<<<<<< HEAD
   # Build Windows ARM
   - template: jobs/default-build.yml
     parameters:
@@ -531,10 +512,6 @@
     parameters:
       inputName: Linux_musl_arm64
 
-=======
->>>>>>> bbafecc0535e1de3264845e51ea8b3d18eb3ca61
-=======
->>>>>>> 158126c2
   # Test jobs
   - template: jobs/default-build.yml
     parameters:
@@ -619,9 +596,9 @@
       - bash: "./eng/scripts/install-nginx-mac.sh"
         displayName: Installing Nginx
       afterBuild:
-      - bash: ./build.sh --ci --pack --no-restore "/bl:artifacts/log/packages.pack.binlog"
+      - bash: ./build.sh --ci --pack --no-build --no-restore --no-build-deps "/bl:artifacts/log/packages.pack.binlog"
         displayName: Pack Packages (for Template tests)
-      - bash: ./src/ProjectTemplates/build.sh --ci --pack --no-restore "/bl:artifacts/log/template.pack.binlog"
+      - bash: ./src/ProjectTemplates/build.sh --ci --pack --no-restore --no-build-deps "/bl:artifacts/log/template.pack.binlog"
         displayName: Pack Templates (for Template tests)
       - bash: ./build.sh --no-build --ci --test -p:RunFlakyTests=true
         displayName: Run Flaky Tests
@@ -656,9 +633,9 @@
       - bash: "echo fs.inotify.max_user_watches=524288 | sudo tee -a /etc/sysctl.conf && sudo sysctl -p"
         displayName: Increase inotify limit
       afterBuild:
-      - bash: ./build.sh --ci --pack --no-restore "/bl:artifacts/log/packages.pack.binlog"
+      - bash: ./build.sh --ci --pack --no-build --no-restore --no-build-deps "/bl:artifacts/log/packages.pack.binlog"
         displayName: Pack Packages (for Template tests)
-      - bash: ./src/ProjectTemplates/build.sh --ci --pack --no-restore "/bl:artifacts/log/template.pack.binlog"
+      - bash: ./src/ProjectTemplates/build.sh --ci --pack --no-restore --no-build-deps "/bl:artifacts/log/template.pack.binlog"
         displayName: Pack Templates (for Template tests)
       - bash: ./build.sh --no-build --ci --test -p:RunFlakyTests=true
         displayName: Run Flaky Tests
@@ -679,8 +656,6 @@
         publishOnError: true
         includeForks: true
 
-<<<<<<< HEAD
-<<<<<<< HEAD
   # Source build
   - job: Source_Build
     displayName: 'Test: Linux Source Build'
@@ -739,19 +714,23 @@
         artifactType: Container
         parallel: true
 
-=======
->>>>>>> bbafecc0535e1de3264845e51ea8b3d18eb3ca61
-=======
->>>>>>> 158126c2
   # Publish to the BAR
   - ${{ if and(ne(variables['System.TeamProject'], 'public'), notin(variables['Build.Reason'], 'PullRequest')) }}:
     - template: /eng/common/templates/job/publish-build-assets.yml
       parameters:
         dependsOn:
           - Windows_build
+          - Windows_arm_build
+          - CodeSign_Xplat_MacOS_x64
+          - CodeSign_Xplat_Linux_x64
+          - CodeSign_Xplat_Linux_arm
+          - CodeSign_Xplat_Linux_arm64
+          - CodeSign_Xplat_Linux_musl_x64
+          - CodeSign_Xplat_Linux_musl_arm64
           # In addition to the dependencies above, ensure the build was successful overall.
           - Linux_Test
           - MacOS_Test
+          - Source_Build
           - Windows_Templates_Test
           - Windows_Test
         pool:
