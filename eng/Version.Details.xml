--- conflicted
+++ resolved
@@ -9,283 +9,6 @@
 -->
 <Dependencies>
   <ProductDependencies>
-<<<<<<< HEAD
-    <Dependency Name="dotnet-ef" Version="5.0.0-rc.2.20472.7">
-      <Uri>https://github.com/dotnet/efcore</Uri>
-      <Sha>30328a2bc454e320f3858c745e35268b7586ded6</Sha>
-    </Dependency>
-    <Dependency Name="Microsoft.EntityFrameworkCore.InMemory" Version="5.0.0-rc.2.20472.7">
-      <Uri>https://github.com/dotnet/efcore</Uri>
-      <Sha>30328a2bc454e320f3858c745e35268b7586ded6</Sha>
-    </Dependency>
-    <Dependency Name="Microsoft.EntityFrameworkCore.Relational" Version="5.0.0-rc.2.20472.7">
-      <Uri>https://github.com/dotnet/efcore</Uri>
-      <Sha>30328a2bc454e320f3858c745e35268b7586ded6</Sha>
-    </Dependency>
-    <Dependency Name="Microsoft.EntityFrameworkCore.Sqlite" Version="5.0.0-rc.2.20472.7">
-      <Uri>https://github.com/dotnet/efcore</Uri>
-      <Sha>30328a2bc454e320f3858c745e35268b7586ded6</Sha>
-    </Dependency>
-    <Dependency Name="Microsoft.EntityFrameworkCore.SqlServer" Version="5.0.0-rc.2.20472.7">
-      <Uri>https://github.com/dotnet/efcore</Uri>
-      <Sha>30328a2bc454e320f3858c745e35268b7586ded6</Sha>
-    </Dependency>
-    <Dependency Name="Microsoft.EntityFrameworkCore.Tools" Version="5.0.0-rc.2.20472.7">
-      <Uri>https://github.com/dotnet/efcore</Uri>
-      <Sha>30328a2bc454e320f3858c745e35268b7586ded6</Sha>
-    </Dependency>
-    <Dependency Name="Microsoft.EntityFrameworkCore" Version="5.0.0-rc.2.20472.7">
-      <Uri>https://github.com/dotnet/efcore</Uri>
-      <Sha>30328a2bc454e320f3858c745e35268b7586ded6</Sha>
-    </Dependency>
-    <Dependency Name="Microsoft.EntityFrameworkCore.Design" Version="5.0.0-rc.2.20472.7">
-      <Uri>https://github.com/dotnet/efcore</Uri>
-      <Sha>30328a2bc454e320f3858c745e35268b7586ded6</Sha>
-    </Dependency>
-    <Dependency Name="Microsoft.Extensions.Caching.Abstractions" Version="5.0.0-rc.2.20472.5">
-      <Uri>https://github.com/dotnet/runtime</Uri>
-      <Sha>57fcdc785fe74dd3cf2ef5a72625cf92a06ca2fc</Sha>
-    </Dependency>
-    <Dependency Name="Microsoft.Extensions.Caching.Memory" Version="5.0.0-rc.2.20472.5">
-      <Uri>https://github.com/dotnet/runtime</Uri>
-      <Sha>57fcdc785fe74dd3cf2ef5a72625cf92a06ca2fc</Sha>
-    </Dependency>
-    <Dependency Name="Microsoft.Extensions.Configuration.Abstractions" Version="5.0.0-rc.2.20472.5">
-      <Uri>https://github.com/dotnet/runtime</Uri>
-      <Sha>57fcdc785fe74dd3cf2ef5a72625cf92a06ca2fc</Sha>
-    </Dependency>
-    <Dependency Name="Microsoft.Extensions.Configuration.Binder" Version="5.0.0-rc.2.20472.5">
-      <Uri>https://github.com/dotnet/runtime</Uri>
-      <Sha>57fcdc785fe74dd3cf2ef5a72625cf92a06ca2fc</Sha>
-    </Dependency>
-    <Dependency Name="Microsoft.Extensions.Configuration.CommandLine" Version="5.0.0-rc.2.20472.5">
-      <Uri>https://github.com/dotnet/runtime</Uri>
-      <Sha>57fcdc785fe74dd3cf2ef5a72625cf92a06ca2fc</Sha>
-    </Dependency>
-    <Dependency Name="Microsoft.Extensions.Configuration.EnvironmentVariables" Version="5.0.0-rc.2.20472.5">
-      <Uri>https://github.com/dotnet/runtime</Uri>
-      <Sha>57fcdc785fe74dd3cf2ef5a72625cf92a06ca2fc</Sha>
-    </Dependency>
-    <Dependency Name="Microsoft.Extensions.Configuration.FileExtensions" Version="5.0.0-rc.2.20472.5">
-      <Uri>https://github.com/dotnet/runtime</Uri>
-      <Sha>57fcdc785fe74dd3cf2ef5a72625cf92a06ca2fc</Sha>
-    </Dependency>
-    <Dependency Name="Microsoft.Extensions.Configuration.Ini" Version="5.0.0-rc.2.20472.5">
-      <Uri>https://github.com/dotnet/runtime</Uri>
-      <Sha>57fcdc785fe74dd3cf2ef5a72625cf92a06ca2fc</Sha>
-    </Dependency>
-    <Dependency Name="Microsoft.Extensions.Configuration.Json" Version="5.0.0-rc.2.20472.5">
-      <Uri>https://github.com/dotnet/runtime</Uri>
-      <Sha>57fcdc785fe74dd3cf2ef5a72625cf92a06ca2fc</Sha>
-    </Dependency>
-    <Dependency Name="Microsoft.Extensions.Configuration.UserSecrets" Version="5.0.0-rc.2.20472.5">
-      <Uri>https://github.com/dotnet/runtime</Uri>
-      <Sha>57fcdc785fe74dd3cf2ef5a72625cf92a06ca2fc</Sha>
-    </Dependency>
-    <Dependency Name="Microsoft.Extensions.Configuration.Xml" Version="5.0.0-rc.2.20472.5">
-      <Uri>https://github.com/dotnet/runtime</Uri>
-      <Sha>57fcdc785fe74dd3cf2ef5a72625cf92a06ca2fc</Sha>
-    </Dependency>
-    <Dependency Name="Microsoft.Extensions.Configuration" Version="5.0.0-rc.2.20472.5">
-      <Uri>https://github.com/dotnet/runtime</Uri>
-      <Sha>57fcdc785fe74dd3cf2ef5a72625cf92a06ca2fc</Sha>
-    </Dependency>
-    <Dependency Name="Microsoft.Extensions.DependencyInjection.Abstractions" Version="5.0.0-rc.2.20472.5">
-      <Uri>https://github.com/dotnet/runtime</Uri>
-      <Sha>57fcdc785fe74dd3cf2ef5a72625cf92a06ca2fc</Sha>
-    </Dependency>
-    <Dependency Name="Microsoft.Extensions.DependencyInjection" Version="5.0.0-rc.2.20472.5">
-      <Uri>https://github.com/dotnet/runtime</Uri>
-      <Sha>57fcdc785fe74dd3cf2ef5a72625cf92a06ca2fc</Sha>
-    </Dependency>
-    <Dependency Name="Microsoft.Extensions.FileProviders.Abstractions" Version="5.0.0-rc.2.20472.5">
-      <Uri>https://github.com/dotnet/runtime</Uri>
-      <Sha>57fcdc785fe74dd3cf2ef5a72625cf92a06ca2fc</Sha>
-    </Dependency>
-    <Dependency Name="Microsoft.Extensions.FileProviders.Composite" Version="5.0.0-rc.2.20472.5">
-      <Uri>https://github.com/dotnet/runtime</Uri>
-      <Sha>57fcdc785fe74dd3cf2ef5a72625cf92a06ca2fc</Sha>
-    </Dependency>
-    <Dependency Name="Microsoft.Extensions.FileProviders.Physical" Version="5.0.0-rc.2.20472.5">
-      <Uri>https://github.com/dotnet/runtime</Uri>
-      <Sha>57fcdc785fe74dd3cf2ef5a72625cf92a06ca2fc</Sha>
-    </Dependency>
-    <Dependency Name="Microsoft.Extensions.FileSystemGlobbing" Version="5.0.0-rc.2.20472.5">
-      <Uri>https://github.com/dotnet/runtime</Uri>
-      <Sha>57fcdc785fe74dd3cf2ef5a72625cf92a06ca2fc</Sha>
-    </Dependency>
-    <Dependency Name="Microsoft.Extensions.HostFactoryResolver.Sources" Version="5.0.0-rc.2.20472.5">
-      <Uri>https://github.com/dotnet/runtime</Uri>
-      <Sha>57fcdc785fe74dd3cf2ef5a72625cf92a06ca2fc</Sha>
-    </Dependency>
-    <Dependency Name="Microsoft.Extensions.Hosting.Abstractions" Version="5.0.0-rc.2.20472.5">
-      <Uri>https://github.com/dotnet/runtime</Uri>
-      <Sha>57fcdc785fe74dd3cf2ef5a72625cf92a06ca2fc</Sha>
-    </Dependency>
-    <Dependency Name="Microsoft.Extensions.Hosting" Version="5.0.0-rc.2.20472.5">
-      <Uri>https://github.com/dotnet/runtime</Uri>
-      <Sha>57fcdc785fe74dd3cf2ef5a72625cf92a06ca2fc</Sha>
-    </Dependency>
-    <Dependency Name="Microsoft.Extensions.Http" Version="5.0.0-rc.2.20472.5">
-      <Uri>https://github.com/dotnet/runtime</Uri>
-      <Sha>57fcdc785fe74dd3cf2ef5a72625cf92a06ca2fc</Sha>
-    </Dependency>
-    <Dependency Name="Microsoft.Extensions.Logging.Abstractions" Version="5.0.0-rc.2.20472.5">
-      <Uri>https://github.com/dotnet/runtime</Uri>
-      <Sha>57fcdc785fe74dd3cf2ef5a72625cf92a06ca2fc</Sha>
-    </Dependency>
-    <Dependency Name="Microsoft.Extensions.Logging.Configuration" Version="5.0.0-rc.2.20472.5">
-      <Uri>https://github.com/dotnet/runtime</Uri>
-      <Sha>57fcdc785fe74dd3cf2ef5a72625cf92a06ca2fc</Sha>
-    </Dependency>
-    <Dependency Name="Microsoft.Extensions.Logging.Console" Version="5.0.0-rc.2.20472.5">
-      <Uri>https://github.com/dotnet/runtime</Uri>
-      <Sha>57fcdc785fe74dd3cf2ef5a72625cf92a06ca2fc</Sha>
-    </Dependency>
-    <Dependency Name="Microsoft.Extensions.Logging.Debug" Version="5.0.0-rc.2.20472.5">
-      <Uri>https://github.com/dotnet/runtime</Uri>
-      <Sha>57fcdc785fe74dd3cf2ef5a72625cf92a06ca2fc</Sha>
-    </Dependency>
-    <Dependency Name="Microsoft.Extensions.Logging.EventSource" Version="5.0.0-rc.2.20472.5">
-      <Uri>https://github.com/dotnet/runtime</Uri>
-      <Sha>57fcdc785fe74dd3cf2ef5a72625cf92a06ca2fc</Sha>
-    </Dependency>
-    <Dependency Name="Microsoft.Extensions.Logging.EventLog" Version="5.0.0-rc.2.20472.5">
-      <Uri>https://github.com/dotnet/runtime</Uri>
-      <Sha>57fcdc785fe74dd3cf2ef5a72625cf92a06ca2fc</Sha>
-    </Dependency>
-    <Dependency Name="Microsoft.Extensions.Logging.TraceSource" Version="5.0.0-rc.2.20472.5">
-      <Uri>https://github.com/dotnet/runtime</Uri>
-      <Sha>57fcdc785fe74dd3cf2ef5a72625cf92a06ca2fc</Sha>
-    </Dependency>
-    <Dependency Name="Microsoft.Extensions.Logging" Version="5.0.0-rc.2.20472.5">
-      <Uri>https://github.com/dotnet/runtime</Uri>
-      <Sha>57fcdc785fe74dd3cf2ef5a72625cf92a06ca2fc</Sha>
-    </Dependency>
-    <Dependency Name="Microsoft.Extensions.Options.ConfigurationExtensions" Version="5.0.0-rc.2.20472.5">
-      <Uri>https://github.com/dotnet/runtime</Uri>
-      <Sha>57fcdc785fe74dd3cf2ef5a72625cf92a06ca2fc</Sha>
-    </Dependency>
-    <Dependency Name="Microsoft.Extensions.Options.DataAnnotations" Version="5.0.0-rc.2.20472.5">
-      <Uri>https://github.com/dotnet/runtime</Uri>
-      <Sha>57fcdc785fe74dd3cf2ef5a72625cf92a06ca2fc</Sha>
-    </Dependency>
-    <Dependency Name="Microsoft.Extensions.Options" Version="5.0.0-rc.2.20472.5">
-      <Uri>https://github.com/dotnet/runtime</Uri>
-      <Sha>57fcdc785fe74dd3cf2ef5a72625cf92a06ca2fc</Sha>
-    </Dependency>
-    <Dependency Name="Microsoft.Extensions.Primitives" Version="5.0.0-rc.2.20472.5">
-      <Uri>https://github.com/dotnet/runtime</Uri>
-      <Sha>57fcdc785fe74dd3cf2ef5a72625cf92a06ca2fc</Sha>
-    </Dependency>
-    <Dependency Name="Microsoft.Extensions.Internal.Transport" Version="5.0.0-rc.2.20472.5">
-      <Uri>https://github.com/dotnet/runtime</Uri>
-      <Sha>57fcdc785fe74dd3cf2ef5a72625cf92a06ca2fc</Sha>
-    </Dependency>
-    <Dependency Name="Microsoft.Win32.Registry" Version="5.0.0-rc.2.20472.5">
-      <Uri>https://github.com/dotnet/runtime</Uri>
-      <Sha>57fcdc785fe74dd3cf2ef5a72625cf92a06ca2fc</Sha>
-    </Dependency>
-    <Dependency Name="Microsoft.Win32.SystemEvents" Version="5.0.0-rc.2.20472.5">
-      <Uri>https://github.com/dotnet/runtime</Uri>
-      <Sha>57fcdc785fe74dd3cf2ef5a72625cf92a06ca2fc</Sha>
-    </Dependency>
-    <Dependency Name="System.ComponentModel.Annotations" Version="5.0.0-rc.2.20472.5">
-      <Uri>https://github.com/dotnet/runtime</Uri>
-      <Sha>57fcdc785fe74dd3cf2ef5a72625cf92a06ca2fc</Sha>
-    </Dependency>
-    <Dependency Name="System.Diagnostics.DiagnosticSource" Version="5.0.0-rc.2.20472.5">
-      <Uri>https://github.com/dotnet/runtime</Uri>
-      <Sha>57fcdc785fe74dd3cf2ef5a72625cf92a06ca2fc</Sha>
-    </Dependency>
-    <Dependency Name="System.Diagnostics.EventLog" Version="5.0.0-rc.2.20472.5">
-      <Uri>https://github.com/dotnet/runtime</Uri>
-      <Sha>57fcdc785fe74dd3cf2ef5a72625cf92a06ca2fc</Sha>
-    </Dependency>
-    <Dependency Name="System.DirectoryServices.Protocols" Version="5.0.0-rc.2.20472.5">
-      <Uri>https://github.com/dotnet/runtime</Uri>
-      <Sha>57fcdc785fe74dd3cf2ef5a72625cf92a06ca2fc</Sha>
-    </Dependency>
-    <Dependency Name="System.Drawing.Common" Version="5.0.0-rc.2.20472.5">
-      <Uri>https://github.com/dotnet/runtime</Uri>
-      <Sha>57fcdc785fe74dd3cf2ef5a72625cf92a06ca2fc</Sha>
-    </Dependency>
-    <Dependency Name="System.IO.Pipelines" Version="5.0.0-rc.2.20472.5">
-      <Uri>https://github.com/dotnet/runtime</Uri>
-      <Sha>57fcdc785fe74dd3cf2ef5a72625cf92a06ca2fc</Sha>
-    </Dependency>
-    <Dependency Name="System.Net.Http.Json" Version="5.0.0-rc.2.20472.5">
-      <Uri>https://github.com/dotnet/runtime</Uri>
-      <Sha>57fcdc785fe74dd3cf2ef5a72625cf92a06ca2fc</Sha>
-    </Dependency>
-    <Dependency Name="System.Net.Http.WinHttpHandler" Version="5.0.0-rc.2.20472.5">
-      <Uri>https://github.com/dotnet/runtime</Uri>
-      <Sha>57fcdc785fe74dd3cf2ef5a72625cf92a06ca2fc</Sha>
-    </Dependency>
-    <Dependency Name="System.Net.WebSockets.WebSocketProtocol" Version="5.0.0-rc.2.20472.5">
-      <Uri>https://github.com/dotnet/runtime</Uri>
-      <Sha>57fcdc785fe74dd3cf2ef5a72625cf92a06ca2fc</Sha>
-    </Dependency>
-    <Dependency Name="System.Reflection.Metadata" Version="5.0.0-rc.2.20472.5">
-      <Uri>https://github.com/dotnet/runtime</Uri>
-      <Sha>57fcdc785fe74dd3cf2ef5a72625cf92a06ca2fc</Sha>
-    </Dependency>
-    <Dependency Name="System.Resources.Extensions" Version="5.0.0-rc.2.20472.5">
-      <Uri>https://github.com/dotnet/runtime</Uri>
-      <Sha>57fcdc785fe74dd3cf2ef5a72625cf92a06ca2fc</Sha>
-    </Dependency>
-    <Dependency Name="System.Runtime.CompilerServices.Unsafe" Version="5.0.0-rc.2.20472.5">
-      <Uri>https://github.com/dotnet/runtime</Uri>
-      <Sha>57fcdc785fe74dd3cf2ef5a72625cf92a06ca2fc</Sha>
-    </Dependency>
-    <Dependency Name="System.Security.Cryptography.Cng" Version="5.0.0-rc.2.20472.5">
-      <Uri>https://github.com/dotnet/runtime</Uri>
-      <Sha>57fcdc785fe74dd3cf2ef5a72625cf92a06ca2fc</Sha>
-    </Dependency>
-    <Dependency Name="System.Security.Cryptography.Pkcs" Version="5.0.0-rc.2.20472.5">
-      <Uri>https://github.com/dotnet/runtime</Uri>
-      <Sha>57fcdc785fe74dd3cf2ef5a72625cf92a06ca2fc</Sha>
-    </Dependency>
-    <Dependency Name="System.Security.Cryptography.Xml" Version="5.0.0-rc.2.20472.5">
-      <Uri>https://github.com/dotnet/runtime</Uri>
-      <Sha>57fcdc785fe74dd3cf2ef5a72625cf92a06ca2fc</Sha>
-    </Dependency>
-    <Dependency Name="System.Security.Permissions" Version="5.0.0-rc.2.20472.5">
-      <Uri>https://github.com/dotnet/runtime</Uri>
-      <Sha>57fcdc785fe74dd3cf2ef5a72625cf92a06ca2fc</Sha>
-    </Dependency>
-    <Dependency Name="System.Security.Principal.Windows" Version="5.0.0-rc.2.20472.5">
-      <Uri>https://github.com/dotnet/runtime</Uri>
-      <Sha>57fcdc785fe74dd3cf2ef5a72625cf92a06ca2fc</Sha>
-    </Dependency>
-    <Dependency Name="System.ServiceProcess.ServiceController" Version="5.0.0-rc.2.20472.5">
-      <Uri>https://github.com/dotnet/runtime</Uri>
-      <Sha>57fcdc785fe74dd3cf2ef5a72625cf92a06ca2fc</Sha>
-    </Dependency>
-    <Dependency Name="System.Text.Encodings.Web" Version="5.0.0-rc.2.20472.5">
-      <Uri>https://github.com/dotnet/runtime</Uri>
-      <Sha>57fcdc785fe74dd3cf2ef5a72625cf92a06ca2fc</Sha>
-    </Dependency>
-    <Dependency Name="System.Text.Json" Version="5.0.0-rc.2.20472.5">
-      <Uri>https://github.com/dotnet/runtime</Uri>
-      <Sha>57fcdc785fe74dd3cf2ef5a72625cf92a06ca2fc</Sha>
-    </Dependency>
-    <Dependency Name="System.Threading.Channels" Version="5.0.0-rc.2.20472.5">
-      <Uri>https://github.com/dotnet/runtime</Uri>
-      <Sha>57fcdc785fe74dd3cf2ef5a72625cf92a06ca2fc</Sha>
-    </Dependency>
-    <Dependency Name="System.Windows.Extensions" Version="5.0.0-rc.2.20472.5">
-      <Uri>https://github.com/dotnet/runtime</Uri>
-      <Sha>57fcdc785fe74dd3cf2ef5a72625cf92a06ca2fc</Sha>
-    </Dependency>
-    <Dependency Name="Microsoft.Extensions.DependencyModel" Version="5.0.0-rc.2.20472.5">
-      <Uri>https://github.com/dotnet/runtime</Uri>
-      <Sha>57fcdc785fe74dd3cf2ef5a72625cf92a06ca2fc</Sha>
-    </Dependency>
-    <Dependency Name="Microsoft.NETCore.App.Ref" Version="5.0.0-rc.2.20472.5">
-      <Uri>https://github.com/dotnet/runtime</Uri>
-      <Sha>57fcdc785fe74dd3cf2ef5a72625cf92a06ca2fc</Sha>
-=======
     <Dependency Name="dotnet-ef" Version="6.0.0-alpha.1.20471.11">
       <Uri>https://github.com/dotnet/efcore</Uri>
       <Sha>a0a053b9ef2b016f7b97bad456ec0929d4fae32b</Sha>
@@ -566,25 +289,11 @@
     <Dependency Name="Microsoft.NETCore.App.Ref" Version="6.0.0-alpha.1.20468.7">
       <Uri>https://github.com/dotnet/runtime</Uri>
       <Sha>a820ca1c4f9cb5892331e2624d3999c39161fe2a</Sha>
->>>>>>> 1c200f24
     </Dependency>
     <!--
          Win-x64 is used here because we have picked an arbitrary runtime identifier to flow the version of the latest NETCore.App runtime.
          All Runtime.$rid packages should have the same version.
     -->
-<<<<<<< HEAD
-    <Dependency Name="Microsoft.NETCore.App.Runtime.win-x64" Version="5.0.0-rc.2.20472.5">
-      <Uri>https://github.com/dotnet/runtime</Uri>
-      <Sha>57fcdc785fe74dd3cf2ef5a72625cf92a06ca2fc</Sha>
-    </Dependency>
-    <Dependency Name="Microsoft.NETCore.App.Internal" Version="5.0.0-rc.2.20472.5">
-      <Uri>https://github.com/dotnet/runtime</Uri>
-      <Sha>57fcdc785fe74dd3cf2ef5a72625cf92a06ca2fc</Sha>
-    </Dependency>
-    <Dependency Name="Microsoft.NETCore.BrowserDebugHost.Transport" Version="5.0.0-rc.2.20472.5">
-      <Uri>https://github.com/dotnet/runtime</Uri>
-      <Sha>57fcdc785fe74dd3cf2ef5a72625cf92a06ca2fc</Sha>
-=======
     <Dependency Name="Microsoft.NETCore.App.Runtime.win-x64" Version="6.0.0-alpha.1.20468.7">
       <Uri>https://github.com/dotnet/runtime</Uri>
       <Sha>a820ca1c4f9cb5892331e2624d3999c39161fe2a</Sha>
@@ -596,20 +305,13 @@
     <Dependency Name="Microsoft.NETCore.BrowserDebugHost.Transport" Version="6.0.0-alpha.1.20468.7">
       <Uri>https://github.com/dotnet/runtime</Uri>
       <Sha>a820ca1c4f9cb5892331e2624d3999c39161fe2a</Sha>
->>>>>>> 1c200f24
     </Dependency>
   </ProductDependencies>
   <ToolsetDependencies>
     <!-- Listed explicitly to workaround https://github.com/dotnet/cli/issues/10528 -->
-<<<<<<< HEAD
-    <Dependency Name="Microsoft.NETCore.Platforms" Version="5.0.0-rc.2.20472.5">
-      <Uri>https://github.com/dotnet/runtime</Uri>
-      <Sha>57fcdc785fe74dd3cf2ef5a72625cf92a06ca2fc</Sha>
-=======
     <Dependency Name="Microsoft.NETCore.Platforms" Version="6.0.0-alpha.1.20468.7">
       <Uri>https://github.com/dotnet/runtime</Uri>
       <Sha>a820ca1c4f9cb5892331e2624d3999c39161fe2a</Sha>
->>>>>>> 1c200f24
     </Dependency>
     <Dependency Name="Microsoft.DotNet.Arcade.Sdk" Version="5.0.0-beta.20467.6">
       <Uri>https://github.com/dotnet/arcade</Uri>
