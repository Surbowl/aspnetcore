--- conflicted
+++ resolved
@@ -26,13 +26,7 @@
   </ItemGroup>
 
   <!-- queues for helix-matrix.yml pipeline -->
-<<<<<<< HEAD
-  <ItemGroup Condition="'$(IsWindowsOnlyTest)' != 'true' AND '$(TargetArchitecture)' == 'x64' AND '$(IsHelixDaily)' == 'true'">
-    <HelixAvailableTargetQueue Include="Windows.7.Amd64.Open" Platform="Windows" />
-    <HelixAvailableTargetQueue Include="Windows.81.Amd64.Open" Platform="Windows" />
-=======
   <ItemGroup Condition="'$(TargetArchitecture)' == 'x64' AND '$(IsHelixDaily)' == 'true' AND '$(IsWindowsOnlyTest)' != 'true'">
->>>>>>> b7b30014
     <HelixAvailableTargetQueue Include="Ubuntu.1804.Amd64.Open" Platform="Linux" />
     <HelixAvailableTargetQueue Include="Ubuntu.2004.Amd64.Open" Platform="Linux" />
     <HelixAvailableTargetQueue Include="OSX.1100.Amd64.Open" Platform="Linux" />
